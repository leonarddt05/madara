//! Starknet RPC server API implementation
//!
//! It uses the madara client and backend in order to answer queries.

mod constants;
mod errors;
pub mod providers;
#[cfg(test)]
pub mod test_utils;
mod types;
pub mod utils;
pub mod versions;

use jsonrpsee::RpcModule;
use starknet_types_core::felt::Felt;
use std::sync::Arc;

use mc_db::db_block_id::DbBlockIdResolvable;
use mc_db::MadaraBackend;
use mp_block::{MadaraMaybePendingBlock, MadaraMaybePendingBlockInfo};
use mp_chain_config::ChainConfig;
use mp_convert::ToFelt;

use errors::{StarknetRpcApiError, StarknetRpcResult};
use providers::AddTransactionProvider;
use utils::ResultExt;

#[derive(Clone)]
pub struct StorageProofConfig {
    pub max_keys: usize,
    pub max_tries: usize,
}

impl Default for StorageProofConfig {
    fn default() -> Self {
        Self::new()
    }
}

impl StorageProofConfig {
    pub fn new() -> Self {
        Self { max_keys: 1024, max_tries: 5 }
    }
}

/// A Starknet RPC server for Madara
#[derive(Clone)]
pub struct Starknet {
    backend: Arc<MadaraBackend>,
    chain_config: Arc<ChainConfig>,
    pub(crate) add_transaction_provider: Arc<dyn AddTransactionProvider>,
    storage_proof_config: StorageProofConfig,
}

impl Starknet {
    pub fn new(
        backend: Arc<MadaraBackend>,
        chain_config: Arc<ChainConfig>,
        add_transaction_provider: Arc<dyn AddTransactionProvider>,
    ) -> Self {
        Self { backend, add_transaction_provider, chain_config, storage_proof_config: StorageProofConfig::new() }
    }

    pub fn clone_backend(&self) -> Arc<MadaraBackend> {
        Arc::clone(&self.backend)
    }

    pub fn get_block_info(
        &self,
        block_id: &impl DbBlockIdResolvable,
    ) -> StarknetRpcResult<MadaraMaybePendingBlockInfo> {
        self.backend
            .get_block_info(block_id)
            .or_internal_server_error("Error getting block from storage")?
            .ok_or(StarknetRpcApiError::BlockNotFound)
    }

    pub fn get_block_n(&self, block_id: &impl DbBlockIdResolvable) -> StarknetRpcResult<u64> {
        self.backend
            .get_block_n(block_id)
            .or_internal_server_error("Error getting block from storage")?
            .ok_or(StarknetRpcApiError::BlockNotFound)
    }

    pub fn get_block(&self, block_id: &impl DbBlockIdResolvable) -> StarknetRpcResult<MadaraMaybePendingBlock> {
        self.backend
            .get_block(block_id)
            .or_internal_server_error("Error getting block from storage")?
            .ok_or(StarknetRpcApiError::BlockNotFound)
    }

    pub fn chain_id(&self) -> Felt {
        self.chain_config.chain_id.clone().to_felt()
    }

    pub fn current_block_number(&self) -> StarknetRpcResult<u64> {
        self.get_block_n(&mp_block::BlockId::Tag(mp_block::BlockTag::Latest))
    }

    pub fn get_l1_last_confirmed_block(&self) -> StarknetRpcResult<u64> {
        Ok(self
            .backend
            .get_l1_last_confirmed_block()
            .or_internal_server_error("Error getting L1 last confirmed block")?
            .unwrap_or_default())
    }
}

/// Returns the RpcModule merged with all the supported RPC versions.
pub fn versioned_rpc_api(
    starknet: &Starknet,
    read: bool,
    write: bool,
    trace: bool,
    internal: bool,
    ws: bool,
) -> anyhow::Result<RpcModule<()>> {
    let mut rpc_api = RpcModule::new(());
<<<<<<< HEAD
=======

>>>>>>> b80fcab8
    if read {
        rpc_api.merge(versions::v0_7_1::StarknetReadRpcApiV0_7_1Server::into_rpc(starknet.clone()))?;
    }
    if write {
        rpc_api.merge(versions::v0_7_1::StarknetWriteRpcApiV0_7_1Server::into_rpc(starknet.clone()))?;
    }
    if trace {
        rpc_api.merge(versions::v0_7_1::StarknetTraceRpcApiV0_7_1Server::into_rpc(starknet.clone()))?;
    }
    if internal {
        rpc_api.merge(versions::v0_7_1::MadaraWriteRpcApiV0_7_1Server::into_rpc(starknet.clone()))?;
    }
    if ws {
        // V0.8.0 ...
    }

    Ok(rpc_api)
}<|MERGE_RESOLUTION|>--- conflicted
+++ resolved
@@ -116,18 +116,18 @@
     ws: bool,
 ) -> anyhow::Result<RpcModule<()>> {
     let mut rpc_api = RpcModule::new(());
-<<<<<<< HEAD
-=======
 
->>>>>>> b80fcab8
     if read {
         rpc_api.merge(versions::v0_7_1::StarknetReadRpcApiV0_7_1Server::into_rpc(starknet.clone()))?;
+        rpc_api.merge(versions::v0_8_0::StarknetReadRpcApiV0_8_0Server::into_rpc(starknet.clone()))?;
     }
     if write {
         rpc_api.merge(versions::v0_7_1::StarknetWriteRpcApiV0_7_1Server::into_rpc(starknet.clone()))?;
+        rpc_api.merge(versions::v0_8_0::StarknetWriteRpcApiV0_8_0Server::into_rpc(starknet.clone()))?;
     }
     if trace {
         rpc_api.merge(versions::v0_7_1::StarknetTraceRpcApiV0_7_1Server::into_rpc(starknet.clone()))?;
+        rpc_api.merge(versions::v0_8_0::StarknetTraceRpcApiV0_8_0Server::into_rpc(starknet.clone()))?;
     }
     if internal {
         rpc_api.merge(versions::v0_7_1::MadaraWriteRpcApiV0_7_1Server::into_rpc(starknet.clone()))?;
