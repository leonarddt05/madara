--- conflicted
+++ resolved
@@ -18,14 +18,8 @@
 use jsonrpsee::core::RpcResult;
 use jsonrpsee::proc_macros::rpc;
 use log::error;
-<<<<<<< HEAD
-=======
+use mc_storage::OverrideHandle;
 use mc_db::DeoxysBackend;
-use mc_genesis_data_provider::GenesisProvider;
-pub use mc_rpc_core::utils::*;
-pub use mc_rpc_core::{Felt, StarknetReadRpcApiServer, StarknetTraceRpcApiServer, StarknetWriteRpcApiServer};
->>>>>>> 9d8b2699
-use mc_storage::OverrideHandle;
 use mp_felt::Felt252Wrapper;
 use mp_hashers::HasherT;
 use pallet_starknet_runtime_api::StarknetRuntimeApi;
@@ -37,14 +31,8 @@
 use sp_arithmetic::traits::UniqueSaturatedInto;
 use sp_blockchain::HeaderBackend;
 use sp_core::H256;
-<<<<<<< HEAD
-use sp_runtime::traits::{Block as BlockT, Header as HeaderT};
-use starknet_api::block::BlockHash;
-=======
 use sp_runtime::traits::Header as HeaderT;
-use sp_runtime::DispatchError;
 use starknet_api::block::BlockHash as APIBlockHash;
->>>>>>> 9d8b2699
 use starknet_api::hash::StarkHash;
 use starknet_core::serde::unsigned_field_element::UfeHex;
 use starknet_core::types::{
@@ -362,1089 +350,4 @@
 
         Ok(rpc_state_diff)
     }
-<<<<<<< HEAD
-=======
-}
-
-#[async_trait]
-impl<A, BE, G, C, P, H> StarknetWriteRpcApiServer for Starknet<A, BE, G, C, P, H>
-where
-    A: ChainApi<Block = DBlockT> + 'static,
-    P: TransactionPool<Block = DBlockT> + 'static,
-    BE: Backend<DBlockT> + 'static,
-    C: HeaderBackend<DBlockT> + BlockBackend<DBlockT> + StorageProvider<DBlockT, BE> + 'static,
-    C: ProvideRuntimeApi<DBlockT>,
-    C::Api: StarknetRuntimeApi<DBlockT> + ConvertTransactionRuntimeApi<DBlockT>,
-    G: GenesisProvider + Send + Sync + 'static,
-    H: HasherT + Send + Sync + 'static,
-{
-    /// Submit a new declare transaction to be added to the chain
-    ///
-    /// # Arguments
-    ///
-    /// * `declare_transaction` - the declare transaction to be added to the chain
-    ///
-    /// # Returns
-    ///
-    /// * `declare_transaction_result` - the result of the declare transaction
-    async fn add_declare_transaction(
-        &self,
-        declare_transaction: BroadcastedDeclareTransaction,
-    ) -> RpcResult<DeclareTransactionResult> {
-        let config = get_config().map_err(|e| {
-            error!("Failed to get config: {e}");
-            StarknetRpcApiError::InternalServerError
-        })?;
-        let sequencer = SequencerGatewayProvider::new(config.feeder_gateway, config.gateway, config.chain_id);
-
-        let sequencer_response = match sequencer.add_declare_transaction(declare_transaction).await {
-            Ok(response) => response,
-            Err(ProviderError::StarknetError(e)) => {
-                return Err(StarknetRpcApiError::from(e).into());
-            }
-            Err(e) => {
-                error!("Failed to add invoke transaction to sequencer: {e}");
-                return Err(StarknetRpcApiError::InternalServerError.into());
-            }
-        };
-
-        Ok(sequencer_response)
-    }
-
-    /// Add an Invoke Transaction to invoke a contract function
-    ///
-    /// # Arguments
-    ///
-    /// * `invoke tx` - <https://docs.starknet.io/documentation/architecture_and_concepts/Blocks/transactions/#invoke_transaction>
-    ///
-    /// # Returns
-    ///
-    /// * `transaction_hash` - transaction hash corresponding to the invocation
-    async fn add_invoke_transaction(
-        &self,
-        invoke_transaction: BroadcastedInvokeTransaction,
-    ) -> RpcResult<InvokeTransactionResult> {
-        let config = get_config().map_err(|e| {
-            error!("Failed to get config: {e}");
-            StarknetRpcApiError::InternalServerError
-        })?;
-        let sequencer = SequencerGatewayProvider::new(config.feeder_gateway, config.gateway, config.chain_id);
-
-        let sequencer_response = match sequencer.add_invoke_transaction(invoke_transaction).await {
-            Ok(response) => response,
-            Err(ProviderError::StarknetError(e)) => {
-                return Err(StarknetRpcApiError::from(e).into());
-            }
-            Err(e) => {
-                error!("Failed to add invoke transaction to sequencer: {e}");
-                return Err(StarknetRpcApiError::InternalServerError.into());
-            }
-        };
-
-        Ok(sequencer_response)
-    }
-
-    /// Add an Deploy Account Transaction
-    ///
-    /// # Arguments
-    ///
-    /// * `deploy account transaction` - <https://docs.starknet.io/documentation/architecture_and_concepts/Blocks/transactions/#deploy_account_transaction>
-    ///
-    /// # Returns
-    ///
-    /// * `transaction_hash` - transaction hash corresponding to the invocation
-    /// * `contract_address` - address of the deployed contract account
-    async fn add_deploy_account_transaction(
-        &self,
-        deploy_account_transaction: BroadcastedDeployAccountTransaction,
-    ) -> RpcResult<DeployAccountTransactionResult> {
-        let config = get_config().map_err(|e| {
-            error!("Failed to get config: {e}");
-            StarknetRpcApiError::InternalServerError
-        })?;
-        let sequencer = SequencerGatewayProvider::new(config.feeder_gateway, config.gateway, config.chain_id);
-
-        let sequencer_response = match sequencer.add_deploy_account_transaction(deploy_account_transaction).await {
-            Ok(response) => response,
-            Err(ProviderError::StarknetError(e)) => {
-                return Err(StarknetRpcApiError::from(e).into());
-            }
-            Err(e) => {
-                error!("Failed to add invoke transaction to sequencer: {e}");
-                return Err(StarknetRpcApiError::InternalServerError.into());
-            }
-        };
-
-        Ok(sequencer_response)
-    }
-}
-
-#[async_trait]
-#[allow(unused_variables)]
-impl<A, BE, G, C, P, H> StarknetReadRpcApiServer for Starknet<A, BE, G, C, P, H>
-where
-    A: ChainApi<Block = DBlockT> + 'static,
-    P: TransactionPool<Block = DBlockT> + 'static,
-    BE: Backend<DBlockT> + 'static,
-    C: HeaderBackend<DBlockT> + BlockBackend<DBlockT> + StorageProvider<DBlockT, BE> + 'static,
-    C: ProvideRuntimeApi<DBlockT>,
-    C::Api: StarknetRuntimeApi<DBlockT> + ConvertTransactionRuntimeApi<DBlockT>,
-    G: GenesisProvider + Send + Sync + 'static,
-    H: HasherT + Send + Sync + 'static,
-{
-    /// Returns the Version of the StarkNet JSON-RPC Specification Being Used
-    ///
-    /// This method provides the version of the StarkNet JSON-RPC specification that the node is
-    /// currently using. The version is returned as a semantic versioning (SemVer) string.
-    ///
-    /// # Arguments
-    ///
-    /// This method does not take any arguments.
-    ///
-    /// # Returns
-    ///
-    /// * `spec_version` - A string representing the SemVer of the StarkNet JSON-RPC specification
-    ///   being used.
-    fn spec_version(&self) -> RpcResult<String> {
-        self.current_spec_version()
-    }
-
-    /// Get the Most Recent Accepted Block Number
-    ///
-    /// ### Arguments
-    ///
-    /// This function does not take any arguments.
-    ///
-    /// ### Returns
-    ///
-    /// * `block_number` - The latest block number of the current network.
-    fn block_number(&self) -> RpcResult<u64> {
-        self.current_block_number()
-    }
-
-    /// Get the Most Recent Accepted Block Hash and Number
-    ///
-    /// ### Arguments
-    ///
-    /// This function does not take any arguments.
-    ///
-    /// ### Returns
-    ///
-    /// * `block_hash_and_number` - A tuple containing the latest block hash and number of the
-    ///   current network.
-    fn block_hash_and_number(&self) -> RpcResult<BlockHashAndNumber> {
-        let block_number = self.current_block_number()?;
-        let block_hash = self.current_block_hash().map_err(|e| {
-            error!("Failed to retrieve the current block hash: {}", e);
-            StarknetRpcApiError::NoBlocks
-        })?;
-
-        Ok(BlockHashAndNumber {
-            block_hash: FieldElement::from_byte_slice_be(block_hash.as_bytes()).unwrap(),
-            block_number,
-        })
-    }
-
-    /// Get the Number of Transactions in a Given Block
-    ///
-    /// ### Arguments
-    ///
-    /// * `block_id` - The identifier of the requested block. This can be the hash of the block, the
-    ///   block's number (height), or a specific block tag.
-    ///
-    /// ### Returns
-    ///
-    /// * `transaction_count` - The number of transactions in the specified block.
-    ///
-    /// ### Errors
-    ///
-    /// This function may return a `BLOCK_NOT_FOUND` error if the specified block does not exist in
-    /// the blockchain.
-    fn get_block_transaction_count(&self, block_id: BlockId) -> RpcResult<u128> {
-        let substrate_block_hash = self.substrate_block_hash_from_starknet_block(block_id).map_err(|e| {
-            error!("'{e}'");
-            StarknetRpcApiError::BlockNotFound
-        })?;
-
-        let starknet_block = get_block_by_block_hash(self.client.as_ref(), substrate_block_hash)?;
-
-        Ok(starknet_block.header().transaction_count)
-    }
-
-    /// Gets the Transaction Status, Including Mempool Status and Execution Details
-    ///
-    /// This method retrieves the status of a specified transaction. It provides information on
-    /// whether the transaction is still in the mempool, has been executed, or dropped from the
-    /// mempool. The status includes both finality status and execution status of the
-    /// transaction.
-    ///
-    /// ### Arguments
-    ///
-    /// * `transaction_hash` - The hash of the transaction for which the status is requested.
-    ///
-    /// ### Returns
-    ///
-    /// * `transaction_status` - An object containing the transaction status details:
-    ///   - `finality_status`: The finality status of the transaction, indicating whether it is
-    ///     confirmed, pending, or rejected.
-    ///   - `execution_status`: The execution status of the transaction, providing details on the
-    ///     execution outcome if the transaction has been processed.
-    fn get_transaction_status(&self, transaction_hash: FieldElement) -> RpcResult<TransactionStatus> {
-        let substrate_block_hash = DeoxysBackend::mapping()
-            .block_hash_from_transaction_hash(Felt252Wrapper(transaction_hash).into())
-            .map_err(|e| {
-                error!("Failed to get transaction's substrate block hash from mapping_db: {e}");
-                StarknetRpcApiError::TxnHashNotFound
-            })?
-            .ok_or(StarknetRpcApiError::TxnHashNotFound)?;
-
-        let starknet_block = get_block_by_block_hash(self.client.as_ref(), substrate_block_hash)?;
-
-        let chain_id = self.chain_id()?.0.into();
-
-        let starknet_tx =
-            if let Some(tx_hashes) = self.get_cached_transaction_hashes(starknet_block.header().hash::<H>().into()) {
-                tx_hashes
-                    .into_iter()
-                    .zip(starknet_block.transactions())
-                    .find(|(tx_hash, _)| *tx_hash == Felt252Wrapper(transaction_hash).into())
-                    .map(|(_, tx)| to_starknet_core_tx(tx.clone(), transaction_hash))
-            } else {
-                starknet_block
-                    .transactions()
-                    .iter()
-                    .find(|tx| {
-                        tx.compute_hash::<H>(chain_id, false, Some(starknet_block.header().block_number)).0
-                            == transaction_hash
-                    })
-                    .map(|tx| to_starknet_core_tx(tx.clone(), transaction_hash))
-            };
-
-        let execution_status = {
-            let revert_error = self
-                .client
-                .runtime_api()
-                .get_tx_execution_outcome(substrate_block_hash, Felt252Wrapper(transaction_hash).into())
-                .map_err(|e| {
-                    error!(
-                        "Failed to get transaction execution outcome. Substrate block hash: {substrate_block_hash}, \
-                         transaction hash: {transaction_hash}, error: {e}"
-                    );
-                    StarknetRpcApiError::InternalServerError
-                })?;
-
-            if revert_error.is_none() {
-                TransactionExecutionStatus::Succeeded
-            } else {
-                TransactionExecutionStatus::Reverted
-            }
-        };
-
-        Ok(TransactionStatus { finality_status: TransactionFinalityStatus::AcceptedOnL2, execution_status })
-    }
-
-    /// Get the value of the storage at the given address and key.
-    ///
-    /// This function retrieves the value stored in a specified contract's storage, identified by a
-    /// contract address and a storage key, within a specified block in the current network.
-    ///
-    /// ### Arguments
-    ///
-    /// * `contract_address` - The address of the contract to read from. This parameter identifies
-    ///   the contract whose storage is being queried.
-    /// * `key` - The key to the storage value for the given contract. This parameter specifies the
-    ///   particular storage slot to be queried.
-    /// * `block_id` - The hash of the requested block, or number (height) of the requested block,
-    ///   or a block tag. This parameter defines the state of the blockchain at which the storage
-    ///   value is to be read.
-    ///
-    /// ### Returns
-    ///
-    /// Returns the value at the given key for the given contract, represented as a `FieldElement`.
-    /// If no value is found at the specified storage key, returns 0.
-    ///
-    /// ### Errors
-    ///
-    /// This function may return errors in the following cases:
-    ///
-    /// * `BLOCK_NOT_FOUND` - If the specified block does not exist in the blockchain.
-    /// * `CONTRACT_NOT_FOUND` - If the specified contract does not exist or is not deployed at the
-    ///   given `contract_address` in the specified block.
-    /// * `STORAGE_KEY_NOT_FOUND` - If the specified storage key does not exist within the given
-    ///   contract.
-    fn get_storage_at(&self, contract_address: FieldElement, key: FieldElement, block_id: BlockId) -> RpcResult<Felt> {
-        let substrate_block_hash = self.substrate_block_hash_from_starknet_block(block_id).map_err(|e| {
-            error!("'{e}'");
-            StarknetRpcApiError::BlockNotFound
-        })?;
-
-        let contract_address = Felt252Wrapper(contract_address).into();
-        let key = Felt252Wrapper(key).into();
-
-        let value = self
-            .overrides
-            .for_block_hash(self.client.as_ref(), substrate_block_hash)
-            .get_storage_by_storage_key(substrate_block_hash, contract_address, key)
-            .ok_or_else(|| {
-                error!("Failed to retrieve storage at '{contract_address:?}' and '{key:?}'");
-                StarknetRpcApiError::ContractNotFound
-            })?;
-
-        Ok(Felt(Felt252Wrapper::from(value).into()))
-    }
-
-    /// Call a Function in a Contract Without Creating a Transaction
-    ///
-    /// ### Arguments
-    ///
-    /// * `request` - The details of the function call to be made. This includes information such as
-    ///   the contract address, function signature, and arguments.
-    /// * `block_id` - The identifier of the block used to reference the state or call the
-    ///   transaction on. This can be the hash of the block, its number (height), or a specific
-    ///   block tag.
-    ///
-    /// ### Returns
-    ///
-    /// * `result` - The function's return value, as defined in the Cairo output. This is an array
-    ///   of field elements (`Felt`).
-    ///
-    /// ### Errors
-    ///
-    /// This method may return the following errors:
-    /// * `CONTRACT_NOT_FOUND` - If the specified contract address does not exist.
-    /// * `CONTRACT_ERROR` - If there is an error with the contract or the function call.
-    /// * `BLOCK_NOT_FOUND` - If the specified block does not exist in the blockchain.
-    fn call(&self, request: FunctionCall, block_id: BlockId) -> RpcResult<Vec<String>> {
-        let substrate_block_hash = self.substrate_block_hash_from_starknet_block(block_id).map_err(|e| {
-            error!("'{e}'");
-            StarknetRpcApiError::BlockNotFound
-        })?;
-
-        let runtime_api = self.client.runtime_api();
-
-        let calldata = Calldata(Arc::new(request.calldata.iter().map(|x| Felt252Wrapper::from(*x).into()).collect()));
-
-        let result = runtime_api
-            .call(
-                substrate_block_hash,
-                Felt252Wrapper(request.contract_address).into(),
-                Felt252Wrapper(request.entry_point_selector).into(),
-                calldata,
-            )
-            .map_err(|e| {
-                error!("Request parameters error: {e}");
-                StarknetRpcApiError::InternalServerError
-            })?;
-
-        let result = convert_error(self.client.clone(), substrate_block_hash, result)?;
-
-        Ok(result.iter().map(|x| format!("{:#x}", x.0)).collect())
-    }
-
-    /// Get the Contract Class Definition at a Given Address in a Specific Block
-    ///
-    /// ### Arguments
-    ///
-    /// * `block_id` - The identifier of the block. This can be the hash of the block, its number
-    ///   (height), or a specific block tag.
-    /// * `contract_address` - The address of the contract whose class definition will be returned.
-    ///
-    /// ### Returns
-    ///
-    /// * `contract_class` - The contract class definition. This may be either a standard contract
-    ///   class or a deprecated contract class, depending on the contract's status and the
-    ///   blockchain's version.
-    ///
-    /// ### Errors
-    ///
-    /// This method may return the following errors:
-    /// * `BLOCK_NOT_FOUND` - If the specified block does not exist in the blockchain.
-    /// * `CONTRACT_NOT_FOUND` - If the specified contract address does not exist.
-    fn get_class_at(&self, block_id: BlockId, contract_address: FieldElement) -> RpcResult<ContractClass> {
-        let substrate_block_hash = self.substrate_block_hash_from_starknet_block(block_id).map_err(|e| {
-            error!("'{e}'");
-            StarknetRpcApiError::BlockNotFound
-        })?;
-
-        let contract_address_wrapped = Felt252Wrapper(contract_address).into();
-
-        let contract_class = self
-            .overrides
-            .for_block_hash(self.client.as_ref(), substrate_block_hash)
-            .contract_class_by_address(substrate_block_hash, contract_address_wrapped)
-            .ok_or_else(|| {
-                error!("Failed to retrieve contract class at '{contract_address}'");
-                StarknetRpcApiError::ContractNotFound
-            })?;
-
-        // Blockifier classes do not store ABI, has to be retrieved separately
-        let contract_abi = self
-            .overrides
-            .for_block_hash(self.client.as_ref(), substrate_block_hash)
-            .contract_abi_by_address(substrate_block_hash, contract_address_wrapped)
-            .ok_or_else(|| {
-                error!("Failed to retrieve contract ABI at '{contract_address}'");
-                StarknetRpcApiError::ContractNotFound
-            })?;
-
-        // converting from stored Blockifier class to rpc class
-        Ok(ContractClassWrapper { contract: contract_class, abi: contract_abi }.try_into().map_err(|e| {
-            log::error!("Failed to convert contract class at address '{contract_address}' to RPC contract class: {e}");
-            StarknetRpcApiError::InternalServerError
-        })?)
-    }
-
-    /// Get the contract class hash in the given block for the contract deployed at the given
-    /// address
-    ///
-    /// ### Arguments
-    ///
-    /// * `block_id` - The hash of the requested block, or number (height) of the requested block,
-    ///   or a block tag
-    /// * `contract_address` - The address of the contract whose class hash will be returned
-    ///
-    /// ### Returns
-    ///
-    /// * `class_hash` - The class hash of the given contract
-    fn get_class_hash_at(&self, block_id: BlockId, contract_address: FieldElement) -> RpcResult<Felt> {
-        let substrate_block_hash = self.substrate_block_hash_from_starknet_block(block_id).map_err(|e| {
-            error!("'{e}'");
-            StarknetRpcApiError::BlockNotFound
-        })?;
-
-        let contract_address = Felt252Wrapper(contract_address).into();
-        let class_hash = self
-            .overrides
-            .for_block_hash(self.client.as_ref(), substrate_block_hash)
-            .contract_class_hash_by_address(substrate_block_hash, contract_address)
-            .ok_or_else(|| {
-                error!("Failed to retrieve contract class hash at '{contract_address:?}'");
-                StarknetRpcApiError::ContractNotFound
-            })?;
-
-        Ok(Felt(Felt252Wrapper::from(class_hash).into()))
-    }
-
-    /// Returns an object about the sync status, or false if the node is not synching
-    ///
-    /// ### Arguments
-    ///
-    /// This function does not take any arguments.
-    ///
-    /// ### Returns
-    ///
-    /// * `Syncing` - An Enum that can either be a `mc_rpc_core::SyncStatus` struct representing the
-    ///   sync status, or a `Boolean` (`false`) indicating that the node is not currently
-    ///   synchronizing.
-    ///
-    /// This is an asynchronous function due to its reliance on `sync_service.best_seen_block()`,
-    /// which potentially involves network communication and processing to determine the best block
-    /// seen by the sync service.
-    async fn syncing(&self) -> RpcResult<SyncStatusType> {
-        // obtain best seen (highest) block number
-        match self.sync_service.best_seen_block().await {
-            Ok(best_seen_block) => {
-                let best_number = self.client.info().best_number;
-                let highest_number = best_seen_block.unwrap_or(best_number);
-
-                // get a starknet block from the starting substrate block number
-                let starting_block = madara_backend_client::starknet_block_from_substrate_hash(
-                    self.client.as_ref(),
-                    self.starting_block,
-                );
-
-                // get a starknet block from the current substrate block number
-                let current_block =
-                    madara_backend_client::starknet_block_from_substrate_hash(self.client.as_ref(), best_number);
-
-                // get a starknet block from the highest substrate block number
-                let highest_block =
-                    madara_backend_client::starknet_block_from_substrate_hash(self.client.as_ref(), highest_number);
-
-                if starting_block.is_ok() && current_block.is_ok() && highest_block.is_ok() {
-                    // Convert block numbers and hashes to the respective type required by the `syncing` endpoint.
-                    let starting_block_num = UniqueSaturatedInto::<u64>::unique_saturated_into(self.starting_block);
-                    let starting_block_hash = starting_block?.header().hash::<H>().0;
-
-                    let current_block_num = UniqueSaturatedInto::<u64>::unique_saturated_into(best_number);
-                    let current_block_hash = current_block?.header().hash::<H>().0;
-
-                    // Get the highest block number and hash from the global variable update in l2 sync()
-                    let (highest_block_hash, highest_block_num) = get_highest_block_hash_and_number();
-
-                    // Build the `SyncStatus` struct with the respective syn information
-                    Ok(SyncStatusType::Syncing(SyncStatus {
-                        starting_block_num,
-                        starting_block_hash,
-                        current_block_num,
-                        current_block_hash,
-                        highest_block_num,
-                        highest_block_hash,
-                    }))
-                } else {
-                    // If there was an error when getting a starknet block, then we return `false`,
-                    // as per the endpoint specification
-                    log::error!("Failed to load Starknet block");
-                    Ok(SyncStatusType::NotSyncing)
-                }
-            }
-            Err(_) => {
-                // If there was an error when getting a starknet block, then we return `false`,
-                // as per the endpoint specification
-                log::error!("`SyncingEngine` shut down");
-                Ok(SyncStatusType::NotSyncing)
-            }
-        }
-    }
-
-    /// Get the contract class definition in the given block associated with the given hash.
-    ///
-    /// ### Arguments
-    ///
-    /// * `block_id` - The hash of the requested block, or number (height) of the requested block,
-    ///   or a block tag.
-    /// * `class_hash` - The hash of the requested contract class.
-    ///
-    /// ### Returns
-    ///
-    /// Returns the contract class definition if found. In case of an error, returns a
-    /// `StarknetRpcApiError` indicating either `BlockNotFound` or `ClassHashNotFound`.
-    fn get_class(&self, block_id: BlockId, class_hash: FieldElement) -> RpcResult<ContractClass> {
-        let substrate_block_hash = self.substrate_block_hash_from_starknet_block(block_id).map_err(|e| {
-            error!("'{e}'");
-            StarknetRpcApiError::BlockNotFound
-        })?;
-
-        let class_hash = Felt252Wrapper(class_hash).into();
-
-        let contract_class = self
-            .overrides
-            .for_block_hash(self.client.as_ref(), substrate_block_hash)
-            .contract_class_by_class_hash(substrate_block_hash, class_hash)
-            .ok_or_else(|| {
-                error!("Failed to retrieve contract class from hash '{class_hash}'");
-                StarknetRpcApiError::ClassHashNotFound
-            })?;
-
-        // Blockifier classes do not store ABI, has to be retrieved separately
-        let contract_abi = self
-            .overrides
-            .for_block_hash(self.client.as_ref(), substrate_block_hash)
-            .contract_abi_by_class_hash(substrate_block_hash, class_hash)
-            .ok_or_else(|| {
-                error!("Failed to retrieve contract ABI from hash '{class_hash}'");
-                StarknetRpcApiError::ClassHashNotFound
-            })?;
-
-        // converting from stored Blockifier class to rpc class
-        Ok(ContractClassWrapper { contract: contract_class, abi: contract_abi }.try_into().map_err(|e| {
-            error!("Failed to convert contract class from hash '{class_hash}' to RPC contract class: {e}");
-            StarknetRpcApiError::InternalServerError
-        })?)
-    }
-
-    /// Get block information with transaction hashes given the block id.
-    ///
-    /// ### Arguments
-    ///
-    /// * `block_id` - The hash of the requested block, or number (height) of the requested block,
-    ///   or a block tag.
-    ///
-    /// ### Returns
-    ///
-    /// Returns block information with transaction hashes. This includes either a confirmed block or
-    /// a pending block with transaction hashes, depending on the state of the requested block.
-    /// In case the block is not found, returns a `StarknetRpcApiError` with `BlockNotFound`.
-    fn get_block_with_tx_hashes(&self, block_id: BlockId) -> RpcResult<MaybePendingBlockWithTxHashes> {
-        let chain_id = self.chain_id()?;
-        let substrate_block_hash = self.substrate_block_hash_from_starknet_block(block_id).map_err(|e| {
-            error!("'{e}'");
-            StarknetRpcApiError::BlockNotFound
-        })?;
-
-        match block_id {
-            BlockId::Tag(BlockTag::Pending) => get_block_with_tx_hashes_pending::<H>(chain_id),
-            _ => get_block_with_tx_hashes_finalized(self, chain_id, substrate_block_hash),
-        }
-    }
-
-    /// Get the nonce associated with the given address in the given block.
-    ///
-    /// ### Arguments
-    ///
-    /// * `block_id` - The hash of the requested block, or number (height) of the requested block,
-    ///   or a block tag. This parameter specifies the block in which the nonce is to be checked.
-    /// * `contract_address` - The address of the contract whose nonce we're seeking. This is the
-    ///   unique identifier of the contract in the Starknet network.
-    ///
-    /// ### Returns
-    ///
-    /// Returns the contract's nonce at the requested state. The nonce is returned as a
-    /// `FieldElement`, representing the current state of the contract in terms of transactions
-    /// count or other contract-specific operations. In case of errors, such as
-    /// `BLOCK_NOT_FOUND` or `CONTRACT_NOT_FOUND`, returns a `StarknetRpcApiError` indicating the
-    /// specific issue.
-    fn get_nonce(&self, block_id: BlockId, contract_address: FieldElement) -> RpcResult<Felt> {
-        let substrate_block_hash = self.substrate_block_hash_from_starknet_block(block_id).map_err(|e| {
-            error!("'{e}'");
-            StarknetRpcApiError::BlockNotFound
-        })?;
-
-        let contract_address = Felt252Wrapper(contract_address).into();
-
-        let nonce = self
-            .overrides
-            .for_block_hash(self.client.as_ref(), substrate_block_hash)
-            .nonce(substrate_block_hash, contract_address)
-            .ok_or_else(|| {
-                error!("Failed to get nonce at '{contract_address:?}'");
-                StarknetRpcApiError::ContractNotFound
-            })?;
-
-        Ok(Felt(Felt252Wrapper::from(nonce).into()))
-    }
-
-    /// Return the currently configured chain id.
-    ///
-    /// This function provides the chain id for the network that the node is connected to. The chain
-    /// id is a unique identifier that distinguishes between different networks, such as mainnet or
-    /// testnet.
-    ///
-    /// ### Arguments
-    ///
-    /// This function does not take any arguments.
-    ///
-    /// ### Returns
-    ///
-    /// Returns the chain id this node is connected to. The chain id is returned as a specific type,
-    /// defined by the Starknet protocol, indicating the particular network.
-    fn chain_id(&self) -> RpcResult<Felt> {
-        let best_block_hash = self.client.info().best_hash;
-        let chain_id = get_config()
-            .map_err(|e| {
-                error!("Failed to get config: {e}");
-                StarknetRpcApiError::InternalServerError
-            })?
-            .chain_id;
-
-        Ok(Felt(chain_id))
-    }
-
-    /// Estimate the fee associated with transaction
-    ///
-    /// # Arguments
-    ///
-    /// * `request` - starknet transaction request
-    /// * `block_id` - hash of the requested block, number (height), or tag
-    ///
-    /// # Returns
-    ///
-    /// * `fee_estimate` - fee estimate in gwei
-    async fn estimate_fee(
-        &self,
-        request: Vec<BroadcastedTransaction>,
-        block_id: BlockId,
-    ) -> RpcResult<Vec<FeeEstimate>> {
-        let substrate_block_hash = self.substrate_block_hash_from_starknet_block(block_id).map_err(|e| {
-            error!("'{e}'");
-            StarknetRpcApiError::BlockNotFound
-        })?;
-        let best_block_hash = self.client.info().best_hash;
-        let chain_id = Felt252Wrapper(self.chain_id()?.0);
-
-        let transactions =
-            request.into_iter().map(|tx| tx.try_into()).collect::<Result<Vec<UserTransaction>, _>>().map_err(|e| {
-                error!("Failed to convert BroadcastedTransaction to UserTransaction: {e}");
-                StarknetRpcApiError::InternalServerError
-            })?;
-
-        let fee_estimates = self
-            .client
-            .runtime_api()
-            .estimate_fee(substrate_block_hash, transactions)
-            .map_err(|e| {
-                error!("Request parameters error: {e}");
-                StarknetRpcApiError::InternalServerError
-            })?
-            .map_err(|e| {
-                error!("Failed to call function: {:#?}", e);
-                StarknetRpcApiError::ContractError
-            })?;
-
-        let estimates = fee_estimates
-            .into_iter()
-			// FIXME: https://github.com/keep-starknet-strange/madara/issues/329
-            .map(|x| FeeEstimate { gas_price: 10, gas_consumed: x.1, overall_fee: x.0 })
-            .collect();
-
-        Ok(estimates)
-    }
-
-    /// Estimate the L2 fee of a message sent on L1
-    ///
-    /// # Arguments
-    ///
-    /// * `message` - the message to estimate
-    /// * `block_id` - hash, number (height), or tag of the requested block
-    ///
-    /// # Returns
-    ///
-    /// * `FeeEstimate` - the fee estimation (gas consumed, gas price, overall fee, unit)
-    ///
-    /// # Errors
-    ///
-    /// BlockNotFound : If the specified block does not exist.
-    /// ContractNotFound : If the specified contract address does not exist.
-    /// ContractError : If there is an error with the contract.
-    async fn estimate_message_fee(&self, message: MsgFromL1, block_id: BlockId) -> RpcResult<FeeEstimate> {
-        let substrate_block_hash = self.substrate_block_hash_from_starknet_block(block_id).map_err(|e| {
-            error!("'{e}'");
-            StarknetRpcApiError::BlockNotFound
-        })?;
-        let chain_id = Felt252Wrapper(self.chain_id()?.0);
-
-        let message = message.try_into().map_err(|e| {
-            error!("Failed to convert MsgFromL1 to UserTransaction: {e}");
-            StarknetRpcApiError::InternalServerError
-        })?;
-
-        let fee_estimate = self
-            .client
-            .runtime_api()
-            .estimate_message_fee(substrate_block_hash, message)
-            .map_err(|e| {
-                error!("Runtime api error: {e}");
-                StarknetRpcApiError::InternalServerError
-            })?
-            .map_err(|e| {
-                error!("function execution failed: {:#?}", e);
-                StarknetRpcApiError::ContractError
-            })?;
-
-        let estimate = FeeEstimate {
-            gas_price: fee_estimate.0.try_into().map_err(|_| StarknetRpcApiError::InternalServerError)?,
-            gas_consumed: fee_estimate.2,
-            overall_fee: fee_estimate.1,
-        };
-
-        Ok(estimate)
-    }
-
-    /// Get the details of a transaction by a given block id and index.
-    ///
-    /// This function fetches the details of a specific transaction in the StarkNet network by
-    /// identifying it through its block and position (index) within that block. If no transaction
-    /// is found at the specified index, null is returned.
-    ///
-    /// ### Arguments
-    ///
-    /// * `block_id` - The hash of the requested block, or number (height) of the requested block,
-    ///   or a block tag. This parameter is used to specify the block in which the transaction is
-    ///   located.
-    /// * `index` - An integer representing the index in the block where the transaction is expected
-    ///   to be found. The index starts from 0 and increases sequentially for each transaction in
-    ///   the block.
-    ///
-    /// ### Returns
-    ///
-    /// Returns the details of the transaction if found, including the transaction hash. The
-    /// transaction details are returned as a type conforming to the StarkNet protocol. In case of
-    /// errors like `BLOCK_NOT_FOUND` or `INVALID_TXN_INDEX`, returns a `StarknetRpcApiError`
-    /// indicating the specific issue.
-    fn get_transaction_by_block_id_and_index(&self, block_id: BlockId, index: u64) -> RpcResult<Transaction> {
-        let substrate_block_hash = self.substrate_block_hash_from_starknet_block(block_id).map_err(|e| {
-            error!("'{e}'");
-            StarknetRpcApiError::BlockNotFound
-        })?;
-
-        let starknet_block = get_block_by_block_hash(self.client.as_ref(), substrate_block_hash)?;
-
-        let transaction =
-            starknet_block.transactions().get(index as usize).ok_or(StarknetRpcApiError::InvalidTxnIndex)?;
-        let chain_id = self.chain_id()?;
-
-        let opt_cached_transaction_hashes =
-            self.get_cached_transaction_hashes(starknet_block.header().hash::<H>().into());
-
-        let transaction_hash = if let Some(cached_tx_hashes) = opt_cached_transaction_hashes {
-            cached_tx_hashes.get(index as usize).map(|&fe| FieldElement::from(Felt252Wrapper::from(fe))).ok_or(
-                CallError::Failed(anyhow::anyhow!(
-                    "Number of cached tx hashes does not match the number of transactions in block with id {:?}",
-                    block_id
-                )),
-            )?
-        } else {
-            transaction.compute_hash::<H>(chain_id.0.into(), false, Some(starknet_block.header().block_number)).0
-        };
-
-        Ok(to_starknet_core_tx(transaction.clone(), transaction_hash))
-    }
-
-    /// Get block information with full transactions given the block id.
-    ///
-    /// This function retrieves detailed information about a specific block in the StarkNet network,
-    /// including all transactions contained within that block. The block is identified using its
-    /// unique block id, which can be the block's hash, its number (height), or a block tag.
-    ///
-    /// ### Arguments
-    ///
-    /// * `block_id` - The hash of the requested block, or number (height) of the requested block,
-    ///   or a block tag. This parameter is used to specify the block from which to retrieve
-    ///   information and transactions.
-    ///
-    /// ### Returns
-    ///
-    /// Returns detailed block information along with full transactions. Depending on the state of
-    /// the block, this can include either a confirmed block or a pending block with its
-    /// transactions. In case the specified block is not found, returns a `StarknetRpcApiError` with
-    /// `BlockNotFound`.
-    fn get_block_with_txs(&self, block_id: BlockId) -> RpcResult<MaybePendingBlockWithTxs> {
-        let chain_id = self.chain_id()?;
-        let substrate_block_hash = self.substrate_block_hash_from_starknet_block(block_id).map_err(|e| {
-            error!("Block not found: '{e}'");
-            StarknetRpcApiError::BlockNotFound
-        })?;
-
-        match block_id {
-            BlockId::Tag(BlockTag::Pending) => get_block_with_txs_pending::<H>(chain_id),
-            _ => get_block_with_txs_finalized(self, chain_id, substrate_block_hash),
-        }
-    }
-
-    /// Get the information about the result of executing the requested block.
-    ///
-    /// This function fetches details about the state update resulting from executing a specific
-    /// block in the StarkNet network. The block is identified using its unique block id, which can
-    /// be the block's hash, its number (height), or a block tag.
-    ///
-    /// ### Arguments
-    ///
-    /// * `block_id` - The hash of the requested block, or number (height) of the requested block,
-    ///   or a block tag. This parameter specifies the block for which the state update information
-    ///   is required.
-    ///
-    /// ### Returns
-    ///
-    /// Returns information about the state update of the requested block, including any changes to
-    /// the state of the network as a result of the block's execution. This can include a confirmed
-    /// state update or a pending state update. If the block is not found, returns a
-    /// `StarknetRpcApiError` with `BlockNotFound`.
-    fn get_state_update(&self, block_id: BlockId) -> RpcResult<MaybePendingStateUpdate> {
-        let substrate_block_hash = self.substrate_block_hash_from_starknet_block(block_id).map_err(|e| {
-            error!("'{e}'");
-            StarknetRpcApiError::BlockNotFound
-        })?;
-
-        match block_id {
-            BlockId::Tag(BlockTag::Pending) => get_state_update_pending(),
-            _ => get_state_update_finalized(self, substrate_block_hash),
-        }
-    }
-
-    /// Returns all events matching the given filter.
-    ///
-    /// This function retrieves all event objects that match the conditions specified in the
-    /// provided event filter. The filter can include various criteria such as contract addresses,
-    /// event types, and block ranges. The function supports pagination through the result page
-    /// request schema.
-    ///
-    /// ### Arguments
-    ///
-    /// * `filter` - The conditions used to filter the returned events. The filter is a combination
-    ///   of an event filter and a result page request, allowing for precise control over which
-    ///   events are returned and in what quantity.
-    ///
-    /// ### Returns
-    ///
-    /// Returns a chunk of event objects that match the filter criteria, encapsulated in an
-    /// `EventsChunk` type. The chunk includes details about the events, such as their data, the
-    /// block in which they occurred, and the transaction that triggered them. In case of
-    /// errors, such as `PAGE_SIZE_TOO_BIG`, `INVALID_CONTINUATION_TOKEN`, `BLOCK_NOT_FOUND`, or
-    /// `TOO_MANY_KEYS_IN_FILTER`, returns a `StarknetRpcApiError` indicating the specific issue.
-    async fn get_events(&self, filter: EventFilterWithPage) -> RpcResult<EventsPage> {
-        let from_address = filter.event_filter.address.map(Felt252Wrapper::from);
-        let keys = filter.event_filter.keys.unwrap_or_default();
-        let chunk_size = filter.result_page_request.chunk_size;
-
-        if keys.len() > MAX_EVENTS_KEYS {
-            return Err(StarknetRpcApiError::TooManyKeysInFilter.into());
-        }
-        if chunk_size > MAX_EVENTS_CHUNK_SIZE as u64 {
-            return Err(StarknetRpcApiError::PageSizeTooBig.into());
-        }
-
-        // Get the substrate block numbers for the requested range
-        let latest_block =
-            self.substrate_block_number_from_starknet_block(BlockId::Tag(BlockTag::Latest)).map_err(|e| {
-                error!("'{e}'");
-                StarknetRpcApiError::BlockNotFound
-            })?;
-        let from_block = self
-            .substrate_block_number_from_starknet_block(filter.event_filter.from_block.unwrap_or(BlockId::Number(0)))
-            .map_err(|e| {
-                error!("'{e}'");
-                StarknetRpcApiError::BlockNotFound
-            })?;
-        let to_block = self
-            .substrate_block_number_from_starknet_block(
-                filter.event_filter.to_block.unwrap_or(BlockId::Tag(BlockTag::Latest)),
-            )
-            .map_err(|e| {
-                error!("'{e}'");
-                StarknetRpcApiError::BlockNotFound
-            })?;
-
-        let continuation_token = match filter.result_page_request.continuation_token {
-            Some(token) => types::ContinuationToken::parse(token).map_err(|e| {
-                error!("Failed to parse continuation token: {:?}", e);
-                StarknetRpcApiError::InvalidContinuationToken
-            })?,
-            None => types::ContinuationToken { block_n: from_block, event_n: 0 },
-        };
-
-        // Verify that the requested range is valid
-        if from_block > to_block {
-            return Ok(EventsPage { events: vec![], continuation_token: None });
-        }
-
-        let to_block = if latest_block > to_block { to_block } else { latest_block };
-        let filter = RpcEventFilter { from_block, to_block, from_address, keys, chunk_size, continuation_token };
-
-        self.filter_events(filter)
-    }
-
-    /// Get the details and status of a submitted transaction.
-    ///
-    /// This function retrieves the detailed information and status of a transaction identified by
-    /// its hash. The transaction hash uniquely identifies a specific transaction that has been
-    /// submitted to the StarkNet network.
-    ///
-    /// ### Arguments
-    ///
-    /// * `transaction_hash` - The hash of the requested transaction. This parameter specifies the
-    ///   transaction for which details and status are requested.
-    ///
-    /// ### Returns
-    ///
-    /// Returns information about the requested transaction, including its status, sender,
-    /// recipient, and other transaction details. The information is encapsulated in a `Transaction`
-    /// type, which is a combination of the `TXN` schema and additional properties, such as the
-    /// `transaction_hash`. In case the specified transaction hash is not found, returns a
-    /// `StarknetRpcApiError` with `TXN_HASH_NOT_FOUND`.
-    ///
-    /// ### Errors
-    ///
-    /// The function may return one of the following errors if encountered:
-    /// - `PAGE_SIZE_TOO_BIG` if the requested page size exceeds the allowed limit.
-    /// - `INVALID_CONTINUATION_TOKEN` if the provided continuation token is invalid or expired.
-    /// - `BLOCK_NOT_FOUND` if the specified block is not found.
-    /// - `TOO_MANY_KEYS_IN_FILTER` if there are too many keys in the filter, which may exceed the
-    ///   system's capacity.
-    fn get_transaction_by_hash(&self, transaction_hash: FieldElement) -> RpcResult<Transaction> {
-        let substrate_block_hash_from_db = DeoxysBackend::mapping()
-            .block_hash_from_transaction_hash(Felt252Wrapper::from(transaction_hash).into())
-            .map_err(|e| {
-                error!("Failed to get transaction's substrate block hash from mapping_db: {e}");
-                StarknetRpcApiError::TxnHashNotFound
-            })?;
-
-        let substrate_block_hash = match substrate_block_hash_from_db {
-            Some(block_hash) => block_hash,
-            None => return Err(StarknetRpcApiError::TxnHashNotFound.into()),
-        };
-
-        let starknet_block = get_block_by_block_hash(self.client.as_ref(), substrate_block_hash)?;
-
-        let chain_id = self.chain_id()?.0.into();
-
-        let find_tx =
-            if let Some(tx_hashes) = self.get_cached_transaction_hashes(starknet_block.header().hash::<H>().into()) {
-                tx_hashes
-                    .into_iter()
-                    .zip(starknet_block.transactions())
-                    .find(|(tx_hash, _)| *tx_hash == Felt252Wrapper(transaction_hash).into())
-                    .map(|(_, tx)| to_starknet_core_tx(tx.clone(), transaction_hash))
-            } else {
-                starknet_block
-                    .transactions()
-                    .iter()
-                    .find(|tx| {
-                        tx.compute_hash::<H>(chain_id, false, Some(starknet_block.header().block_number)).0
-                            == transaction_hash
-                    })
-                    .map(|tx| to_starknet_core_tx(tx.clone(), transaction_hash))
-            };
-
-        find_tx.ok_or(StarknetRpcApiError::TxnHashNotFound.into())
-    }
-
-    /// Get the transaction receipt by the transaction hash.
-    ///
-    /// This function retrieves the transaction receipt for a specific transaction identified by its
-    /// hash. The transaction receipt includes information about the execution status of the
-    /// transaction, events generated during its execution, and other relevant details.
-    ///
-    /// ### Arguments
-    ///
-    /// * `transaction_hash` - The hash of the requested transaction. This parameter specifies the
-    ///   transaction for which the receipt is requested.
-    ///
-    /// ### Returns
-    ///
-    /// Returns a transaction receipt, which can be one of two types:
-    /// - `TransactionReceipt` if the transaction has been processed and has a receipt.
-    /// - `PendingTransactionReceipt` if the transaction is pending and the receipt is not yet
-    ///   available.
-    ///
-    /// ### Errors
-    ///
-    /// The function may return a `TXN_HASH_NOT_FOUND` error if the specified transaction hash is
-    /// not found.
-    async fn get_transaction_receipt(
-        &self,
-        transaction_hash: FieldElement,
-    ) -> RpcResult<MaybePendingTransactionReceipt> {
-        let substrate_block_hash = DeoxysBackend::mapping()
-            .block_hash_from_transaction_hash(Felt252Wrapper::from(transaction_hash).into())
-            .map_err(|e| {
-                log::error!("Failed to retrieve substrate block hash: {e}");
-                StarknetRpcApiError::InternalServerError
-            })?;
-
-        let chain_id = self.chain_id()?;
-
-        match substrate_block_hash {
-            Some(substrate_block_hash) => {
-                get_transaction_receipt_finalized(self, chain_id, substrate_block_hash, transaction_hash)
-            }
-            None => {
-                let substrate_block_hash =
-                    self.substrate_block_hash_from_starknet_block(BlockId::Tag(BlockTag::Latest)).map_err(|e| {
-                        error!("'{e}'");
-                        StarknetRpcApiError::BlockNotFound
-                    })?;
-
-                get_transaction_receipt_pending(self, chain_id, substrate_block_hash, transaction_hash)
-            }
-        }
-    }
-}
-
-fn convert_error<C, T>(
-    client: Arc<C>,
-    best_block_hash: DHashT,
-    call_result: Result<T, DispatchError>,
-) -> Result<T, StarknetRpcApiError>
-where
-    C: ProvideRuntimeApi<DBlockT>,
-    C::Api: StarknetRuntimeApi<DBlockT> + ConvertTransactionRuntimeApi<DBlockT>,
-{
-    match call_result {
-        Ok(val) => Ok(val),
-        Err(e) => match client.runtime_api().convert_error(best_block_hash, e) {
-            Ok(starknet_error) => Err(starknet_error.into()),
-            Err(_) => Err(StarknetRpcApiError::InternalServerError),
-        },
-    }
->>>>>>> 9d8b2699
 }