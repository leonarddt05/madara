--- conflicted
+++ resolved
@@ -12,18 +12,12 @@
 pub mod versions;
 
 use jsonrpsee::RpcModule;
-<<<<<<< HEAD
-=======
-use mp_utils::service::ServiceContext;
-use starknet_types_core::felt::Felt;
-use std::sync::Arc;
-
->>>>>>> 73691f40
 use mc_db::db_block_id::DbBlockIdResolvable;
 use mc_db::MadaraBackend;
 use mp_block::{BlockId, BlockTag, MadaraMaybePendingBlock, MadaraMaybePendingBlockInfo};
 use mp_chain_config::ChainConfig;
 use mp_convert::ToFelt;
+use mp_utils::service::ServiceContext;
 use providers::AddTransactionProvider;
 use starknet_types_core::felt::Felt;
 use std::sync::Arc;
@@ -49,39 +43,22 @@
 }
 
 /// A Starknet RPC server for Madara
+#[derive(Clone)]
 pub struct Starknet {
     backend: Arc<MadaraBackend>,
     pub(crate) add_transaction_provider: Arc<dyn AddTransactionProvider>,
-<<<<<<< HEAD
     storage_proof_config: StorageProofConfig,
-=======
     pub ctx: ServiceContext,
-}
-
-impl Clone for Starknet {
-    fn clone(&self) -> Self {
-        Self {
-            backend: Arc::clone(&self.backend),
-            add_transaction_provider: Arc::clone(&self.add_transaction_provider),
-            ctx: self.ctx.clone(),
-        }
-    }
->>>>>>> 73691f40
 }
 
 impl Starknet {
     pub fn new(
         backend: Arc<MadaraBackend>,
         add_transaction_provider: Arc<dyn AddTransactionProvider>,
-<<<<<<< HEAD
         storage_proof_config: StorageProofConfig,
-    ) -> Self {
-        Self { backend, add_transaction_provider, storage_proof_config }
-=======
         ctx: ServiceContext,
     ) -> Self {
-        Self { backend, add_transaction_provider, ctx }
->>>>>>> 73691f40
+        Self { backend, add_transaction_provider, storage_proof_config, ctx }
     }
 
     pub fn clone_backend(&self) -> Arc<MadaraBackend> {
