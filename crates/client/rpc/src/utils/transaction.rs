--- conflicted
+++ resolved
@@ -30,13 +30,8 @@
         Transaction::Declare(ref declare_tx) => {
             let class_hash = declare_tx.class_hash();
 
-<<<<<<< HEAD
-            let Ok(Some(class_info)) = starknet.backend.get_class_info(&block_id, &class_hash.to_felt()) else {
+            let Ok(Some(class_info)) = backend.get_class_info(&block_id, &class_hash.to_felt()) else {
                 tracing::error!("Failed to retrieve class from class_hash '{class_hash}'");
-=======
-            let Ok(Some(class_info)) = backend.get_class_info(&block_id, &class_hash.to_felt()) else {
-                log::error!("Failed to retrieve class from class_hash '{class_hash}'");
->>>>>>> 3ffd494a
                 return Err(StarknetRpcApiError::ContractNotFound);
             };
 
