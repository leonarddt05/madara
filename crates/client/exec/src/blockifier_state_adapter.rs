use blockifier::execution::contract_class::ContractClass;
use blockifier::state::errors::StateError;
use blockifier::state::state_api::{StateReader, StateResult};
use mc_db::db_block_id::DbBlockId;
use mc_db::MadaraBackend;
use mp_class::ClassInfo;
use mp_convert::{felt_to_u64, ToFelt};
use starknet_api::core::{ChainId, ClassHash, CompiledClassHash, ContractAddress, Nonce};
use starknet_api::state::StorageKey;
use starknet_types_core::felt::Felt;
use std::sync::Arc;

/// Adapter for the db queries made by blockifier.
/// There is no actual mutable logic here - when using block production, the actual key value
/// changes in db are evaluated at the end only from the produced state diff.
pub struct BlockifierStateAdapter {
    backend: Arc<MadaraBackend>,
    /// When this value is None, we are executing the genesis block.
    pub on_top_of_block_id: Option<DbBlockId>,
    pub block_number: u64,
}

impl BlockifierStateAdapter {
    pub fn new(backend: Arc<MadaraBackend>, block_number: u64, on_top_of_block_id: Option<DbBlockId>) -> Self {
        Self { backend, on_top_of_block_id, block_number }
    }
}

impl StateReader for BlockifierStateAdapter {
    fn get_storage_at(&self, contract_address: ContractAddress, key: StorageKey) -> StateResult<Felt> {
        // The `0x1` address is reserved for block hashes: https://docs.starknet.io/architecture-and-concepts/network-architecture/starknet-state/#address_0x1
        if *contract_address.key() == Felt::ONE {
            let requested_block_number = felt_to_u64(key.0.key()).map_err(|_| StateError::OldBlockHashNotProvided)?;

            // Not found if in the last 10 blocks.
            if !block_hash_storage_check_range(
                &self.backend.chain_config().chain_id,
                self.block_number,
                requested_block_number,
            ) {
                return Ok(Felt::ZERO);
            }
<<<<<<< HEAD

            return self
                .backend
                .get_block_hash(&BlockId::Number(requested_block_number))
                .map_err(|err| {
                    tracing::warn!("Failed to retrieve block hash for block number {requested_block_number}: {err:#}");
                    StateError::StateReadError(format!(
                        "Failed to retrieve block hash for block number {requested_block_number}",
                    ))
                })?
                .ok_or(StateError::OldBlockHashNotProvided);
=======
>>>>>>> ab98e514
        }

        let Some(on_top_of_block_id) = self.on_top_of_block_id else { return Ok(Felt::ZERO) };

        let res = self
            .backend
            .get_contract_storage_at(&on_top_of_block_id, &contract_address.to_felt(), &key.to_felt())
            .map_err(|err| {
                tracing::warn!(
                    "Failed to retrieve storage value for contract {contract_address:#?} at key {:#x}: {err:#}",
                    key.to_felt()
                );
                StateError::StateReadError(format!(
                    "Failed to retrieve storage value for contract {contract_address:#?} at key {:#x}",
                    key.to_felt()
                ))
            })?
            .unwrap_or(Felt::ZERO);

        tracing::debug!(
            "get_storage_at: on={:?}, contract={} key={:#x} => {:#x}",
            self.on_top_of_block_id,
            contract_address,
            key.to_felt(),
            res
        );

        Ok(res)
    }

    fn get_nonce_at(&self, contract_address: ContractAddress) -> StateResult<Nonce> {
        tracing::debug!("get_nonce_at for {}", contract_address);
        let Some(on_top_of_block_id) = self.on_top_of_block_id else { return Ok(Nonce::default()) };

        Ok(Nonce(
            self.backend
                .get_contract_nonce_at(&on_top_of_block_id, &contract_address.to_felt())
                .map_err(|err| {
                    tracing::warn!("Failed to retrieve nonce for contract {contract_address}: {err:#}");
                    StateError::StateReadError(format!("Failed to retrieve nonce for contract {contract_address}",))
                })?
                .unwrap_or(Felt::ZERO),
        ))
    }

    fn get_class_hash_at(&self, contract_address: ContractAddress) -> StateResult<ClassHash> {
        tracing::debug!("get_class_hash_at for {}", contract_address);
        let Some(on_top_of_block_id) = self.on_top_of_block_id else { return Ok(ClassHash::default()) };

        // Note that blockifier is fine with us returning ZERO as a class_hash if it is not found, they do the check on their end after
        Ok(ClassHash(
            self.backend
                .get_contract_class_hash_at(&on_top_of_block_id, &contract_address.to_felt())
                .map_err(|err| {
                    StateError::StateReadError(format!(
                        "Failed to retrieve class hash for contract {:#x}: {:#}",
                        contract_address.to_felt(),
                        err
                    ))
                })?
                .unwrap_or_default(),
        ))
    }

    fn get_compiled_contract_class(&self, class_hash: ClassHash) -> StateResult<ContractClass> {
        tracing::debug!("get_compiled_contract_class for {:#x}", class_hash.to_felt());

        let Some(on_top_of_block_id) = self.on_top_of_block_id else {
            return Err(StateError::UndeclaredClassHash(class_hash));
        };

        let Some(class_info) =
            self.backend.get_class_info(&on_top_of_block_id, &class_hash.to_felt()).map_err(|err| {
                tracing::warn!("Failed to retrieve class {class_hash:#}: {err:#}");
                StateError::StateReadError(format!("Failed to retrieve class {class_hash:#}"))
            })?
        else {
            return Err(StateError::UndeclaredClassHash(class_hash));
        };

        match class_info {
            ClassInfo::Sierra(info) => {
                let compiled_class = self
                    .backend
                    .get_sierra_compiled(&on_top_of_block_id, &info.compiled_class_hash)
                    .map_err(|err| {
                        tracing::warn!("Failed to retrieve sierra compiled class {:#x}: {err:#}", class_hash.to_felt());
                        StateError::StateReadError(format!(
                            "Failed to retrieve compiled class {:#x}",
                            class_hash.to_felt()
                        ))
                    })?
                    .ok_or(StateError::StateReadError(format!(
                        "Inconsistent state: compiled sierra class {:#x} not found",
                        class_hash.to_felt()
                    )))?;

                // TODO: convert ClassCompilationError to StateError
                Ok(compiled_class.to_blockifier_class().map_err(|e| StateError::StateReadError(e.to_string()))?)
            }
            ClassInfo::Legacy(info) => {
                // TODO: convert ClassCompilationError to StateError
                Ok(info.contract_class.to_blockifier_class().map_err(|e| StateError::StateReadError(e.to_string()))?)
            }
        }
    }

    fn get_compiled_class_hash(&self, class_hash: ClassHash) -> StateResult<CompiledClassHash> {
        tracing::debug!("get_compiled_class_hash for {:#x}", class_hash.to_felt());

        let Some(on_top_of_block_id) = self.on_top_of_block_id else {
            return Err(StateError::UndeclaredClassHash(class_hash));
        };
        let Some(class_info) =
            self.backend.get_class_info(&on_top_of_block_id, &class_hash.to_felt()).map_err(|err| {
                tracing::warn!("Failed to retrieve compiled class hash {:#x}: {err:#}", class_hash.to_felt());
                StateError::StateReadError(format!(
                    "Failed to retrieve compiled class hash {:#x}",
                    class_hash.to_felt()
                ))
            })?
        else {
            return Err(StateError::UndeclaredClassHash(class_hash));
        };

        match class_info {
            ClassInfo::Sierra(info) => Ok(CompiledClassHash(info.compiled_class_hash)),
            ClassInfo::Legacy(_) => {
                Err(StateError::StateReadError("No compiled class hash for legacy class".to_string()))
            }
        }
    }
}

fn block_hash_storage_check_range(chain_id: &ChainId, current_block: u64, to_check: u64) -> bool {
    // Allowed range is first_v0_12_0_block..=(current_block - 10).
    let first_block = if chain_id == &ChainId::Mainnet { 103_129 } else { 0 };

    if let Some(end) = current_block.checked_sub(10) {
        (first_block..=end).contains(&to_check)
    } else {
        false
    }
}

#[cfg(test)]
mod tests {
    use starknet_api::core::ChainId;

    use super::block_hash_storage_check_range;

    #[test]
    fn check_block_n_range() {
        let chain_id = ChainId::Other("MADARA_TEST".into());
        assert!(!block_hash_storage_check_range(&chain_id, 9, 0));
        assert!(block_hash_storage_check_range(&chain_id, 10, 0));
        assert!(block_hash_storage_check_range(&chain_id, 11, 0));
        assert!(!block_hash_storage_check_range(&chain_id, 50 + 9, 50));
        assert!(block_hash_storage_check_range(&chain_id, 50 + 10, 50));
        assert!(block_hash_storage_check_range(&chain_id, 50 + 11, 50));
        assert!(!block_hash_storage_check_range(&ChainId::Mainnet, 50 + 11, 50));
    }
}<|MERGE_RESOLUTION|>--- conflicted
+++ resolved
@@ -40,20 +40,6 @@
             ) {
                 return Ok(Felt::ZERO);
             }
-<<<<<<< HEAD
-
-            return self
-                .backend
-                .get_block_hash(&BlockId::Number(requested_block_number))
-                .map_err(|err| {
-                    tracing::warn!("Failed to retrieve block hash for block number {requested_block_number}: {err:#}");
-                    StateError::StateReadError(format!(
-                        "Failed to retrieve block hash for block number {requested_block_number}",
-                    ))
-                })?
-                .ok_or(StateError::OldBlockHashNotProvided);
-=======
->>>>>>> ab98e514
         }
 
         let Some(on_top_of_block_id) = self.on_top_of_block_id else { return Ok(Felt::ZERO) };
