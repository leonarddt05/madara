use mc_rpc_core::utils::get_block_by_block_hash;
use mp_digest_log::{find_starknet_block, FindLogError};
use mp_hashers::HasherT;
use mp_transactions::compute_hash::ComputeTransactionHash;
use pallet_starknet_runtime_api::StarknetRuntimeApi;
use sc_client_api::backend::{Backend, StorageProvider};
use sp_api::ProvideRuntimeApi;
use sp_blockchain::{Backend as _, HeaderBackend};
use sp_runtime::traits::{Block as BlockT, Header as HeaderT, Zero};

fn sync_block<B: BlockT, C, BE, H>(client: &C, backend: &mc_db::Backend<B>, header: &B::Header) -> anyhow::Result<()>
where
    C: HeaderBackend<B> + StorageProvider<B, BE>,
    C: ProvideRuntimeApi<B>,
    C::Api: StarknetRuntimeApi<B>,
    BE: Backend<B>,
    H: HasherT,
{
    // Before storing the new block in the Madara backend database, we want to make sure that the
    // wrapped Starknet block it contains is the same that we can find in the storage at this height.
    // Then we will store the two block hashes (wrapper and wrapped) alongside in our db.

    let substrate_block_hash = header.hash();
    match mp_digest_log::find_starknet_block(header.digest()) {
        Ok(digest_starknet_block) => {
            // Read the runtime storage in order to find the Starknet block stored under this Substrate block
            let opt_storage_starknet_block = get_block_by_block_hash(client, substrate_block_hash);
            match opt_storage_starknet_block {
                Ok(storage_starknet_block) => {
                    let digest_starknet_block_hash = digest_starknet_block.header().hash::<H>();
                    let storage_starknet_block_hash = storage_starknet_block.header().hash::<H>();
                    // Ensure the two blocks sources (chain storage and block digest) agree on the block content
                    if digest_starknet_block_hash != storage_starknet_block_hash {
                        Err(anyhow::anyhow!(
                            "Starknet block hash mismatch: madara consensus digest ({digest_starknet_block_hash:?}), \
                             db state ({storage_starknet_block_hash:?})"
                        ))
                    } else {
                        let chain_id = client.runtime_api().chain_id(substrate_block_hash)?;

                        // Success, we write the Starknet to Substate hashes mapping to db
                        let mapping_commitment = mc_db::MappingCommitment {
                            block_hash: substrate_block_hash,
                            starknet_block_hash: digest_starknet_block_hash.into(),
                            starknet_transaction_hashes: digest_starknet_block
                                .transactions()
                                .iter()
<<<<<<< HEAD
                                .map(|tx| {
                                    H256::from(tx.compute_hash::<H>(
                                        chain_id,
                                        false,
                                        Some(storage_starknet_block.header().block_number),
                                    ))
                                })
=======
                                .map(|tx| tx.compute_hash::<H>(chain_id, false).into())
>>>>>>> a3101a4e
                                .collect(),
                        };

                        backend.mapping().write_hashes(mapping_commitment).map_err(|e| anyhow::anyhow!(e))
                    }
                }
                // If there is not Starknet block in this Substrate block, we write it in the db
                Err(_) => backend.mapping().write_none(substrate_block_hash).map_err(|e| anyhow::anyhow!(e)),
            }
        }
        // If there is not Starknet block in this Substrate block, we write it in the db
        Err(FindLogError::NotLog) => backend.mapping().write_none(substrate_block_hash).map_err(|e| anyhow::anyhow!(e)),
        Err(FindLogError::MultipleLogs) => Err(anyhow::anyhow!("Multiple logs found")),
    }
}

fn sync_genesis_block<B: BlockT, C, H>(
    _client: &C,
    backend: &mc_db::Backend<B>,
    header: &B::Header,
) -> anyhow::Result<()>
where
    C: HeaderBackend<B>,
    B: BlockT,
    H: HasherT,
{
    let substrate_block_hash = header.hash();

    let block = match find_starknet_block(header.digest()) {
        Ok(block) => block,
        Err(FindLogError::NotLog) => {
            return backend.mapping().write_none(substrate_block_hash).map_err(|e| anyhow::anyhow!(e));
        }
        Err(FindLogError::MultipleLogs) => return Err(anyhow::anyhow!("Multiple logs found")),
    };
    let block_hash = block.header().hash::<H>();
    let mapping_commitment = mc_db::MappingCommitment::<B> {
        block_hash: substrate_block_hash,
        starknet_block_hash: block_hash.into(),
        starknet_transaction_hashes: Vec::new(),
    };

    backend.mapping().write_hashes(mapping_commitment)?;

    Ok(())
}

fn sync_one_block<B: BlockT, C, BE, H>(
    client: &C,
    substrate_backend: &BE,
    madara_backend: &mc_db::Backend<B>,
    sync_from: <B::Header as HeaderT>::Number,
) -> anyhow::Result<bool>
where
    C: ProvideRuntimeApi<B>,
    C::Api: StarknetRuntimeApi<B>,
    C: HeaderBackend<B> + StorageProvider<B, BE>,
    BE: Backend<B>,
    H: HasherT,
{
    let mut current_syncing_tips = madara_backend.meta().current_syncing_tips()?;

    if current_syncing_tips.is_empty() {
        let mut leaves = substrate_backend.blockchain().leaves()?;
        if leaves.is_empty() {
            return Ok(false);
        }
        current_syncing_tips.append(&mut leaves);
    }

    let mut operating_header = None;
    while let Some(checking_tip) = current_syncing_tips.pop() {
        if let Some(checking_header) =
            fetch_header(substrate_backend.blockchain(), madara_backend, checking_tip, sync_from)?
        {
            operating_header = Some(checking_header);
            break;
        }
    }
    let operating_header = match operating_header {
        Some(operating_header) => operating_header,
        None => {
            madara_backend.meta().write_current_syncing_tips(current_syncing_tips)?;
            return Ok(false);
        }
    };

    if operating_header.number() == &Zero::zero() {
        sync_genesis_block::<_, _, H>(client, madara_backend, &operating_header)?;

        madara_backend.meta().write_current_syncing_tips(current_syncing_tips)?;
        Ok(true)
    } else {
        sync_block::<_, _, _, H>(client, madara_backend, &operating_header)?;

        current_syncing_tips.push(*operating_header.parent_hash());
        madara_backend.meta().write_current_syncing_tips(current_syncing_tips)?;
        Ok(true)
    }
}

pub fn sync_blocks<B: BlockT, C, BE, H>(
    client: &C,
    substrate_backend: &BE,
    madara_backend: &mc_db::Backend<B>,
    limit: usize,
    sync_from: <B::Header as HeaderT>::Number,
) -> anyhow::Result<bool>
where
    C: ProvideRuntimeApi<B>,
    C::Api: StarknetRuntimeApi<B>,
    C: HeaderBackend<B> + StorageProvider<B, BE>,
    BE: Backend<B>,
    H: HasherT,
{
    let mut synced_any = false;

    for _ in 0..limit {
        synced_any = synced_any || sync_one_block::<_, _, _, H>(client, substrate_backend, madara_backend, sync_from)?;
    }

    Ok(synced_any)
}

fn fetch_header<B: BlockT, BE>(
    substrate_backend: &BE,
    madara_backend: &mc_db::Backend<B>,
    checking_tip: B::Hash,
    sync_from: <B::Header as HeaderT>::Number,
) -> anyhow::Result<Option<B::Header>>
where
    BE: HeaderBackend<B>,
{
    if madara_backend.mapping().is_synced(&checking_tip)? {
        return Ok(None);
    }

    match substrate_backend.header(checking_tip) {
        Ok(Some(checking_header)) if checking_header.number() >= &sync_from => Ok(Some(checking_header)),
        Ok(Some(_)) => Ok(None),
        Ok(None) | Err(_) => Err(anyhow::anyhow!("Header not found")),
    }
}<|MERGE_RESOLUTION|>--- conflicted
+++ resolved
@@ -45,17 +45,7 @@
                             starknet_transaction_hashes: digest_starknet_block
                                 .transactions()
                                 .iter()
-<<<<<<< HEAD
-                                .map(|tx| {
-                                    H256::from(tx.compute_hash::<H>(
-                                        chain_id,
-                                        false,
-                                        Some(storage_starknet_block.header().block_number),
-                                    ))
-                                })
-=======
-                                .map(|tx| tx.compute_hash::<H>(chain_id, false).into())
->>>>>>> a3101a4e
+                                .map(|tx| tx.compute_hash::<H>(chain_id, false, Some(digest_starknet_block.header().block_number)).into())
                                 .collect(),
                         };
 
