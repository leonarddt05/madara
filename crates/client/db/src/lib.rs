--- conflicted
+++ resolved
@@ -346,29 +346,18 @@
         backup_dir: Option<PathBuf>,
         restore_from_latest_backup: bool,
         chain_config: Arc<ChainConfig>,
-<<<<<<< HEAD
-        metrics_registry: &MetricsRegistry,
         trie_log_config: TrieLogConfig,
-=======
->>>>>>> 9a285311
     ) -> anyhow::Result<Self> {
         tracing::info!("💾 Opening database at: {}", base_path.display());
 
-<<<<<<< HEAD
         let handle = MadaraBackend::open(
             base_path.to_owned(),
             backup_dir.clone(),
             restore_from_latest_backup,
             chain_config,
-            metrics_registry,
             trie_log_config,
         )
         .await?;
-=======
-        let handle =
-            MadaraBackend::open(base_path.to_owned(), backup_dir.clone(), restore_from_latest_backup, chain_config)
-                .await?;
->>>>>>> 9a285311
 
         Ok(Self { handle })
     }
@@ -412,13 +401,9 @@
             db,
             last_flush_time: Default::default(),
             chain_config,
-<<<<<<< HEAD
-            db_metrics: DbMetrics::register(&MetricsRegistry::dummy()).unwrap(),
+            db_metrics: DbMetrics::register().unwrap(),
             snapshots,
             trie_log_config: Default::default(),
-=======
-            db_metrics: DbMetrics::register().unwrap(),
->>>>>>> 9a285311
             _temp_dir: Some(temp_dir),
         })
     }
@@ -429,11 +414,7 @@
         backup_dir: Option<PathBuf>,
         restore_from_latest_backup: bool,
         chain_config: Arc<ChainConfig>,
-<<<<<<< HEAD
-        metrics_registry: &MetricsRegistry,
         trie_log_config: TrieLogConfig,
-=======
->>>>>>> 9a285311
     ) -> Result<Arc<MadaraBackend>> {
         let db_path = db_config_dir.join("db");
 
