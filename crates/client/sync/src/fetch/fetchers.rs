--- conflicted
+++ resolved
@@ -47,12 +47,8 @@
 pub async fn fetch_pending_block_and_updates(
     parent_block_hash: Felt,
     chain_id: &ChainId,
-<<<<<<< HEAD
-    provider: &FeederClient,
+    provider: &GatewayProvider,
     cancellation_token: &tokio_util::sync::CancellationToken,
-=======
-    provider: &GatewayProvider,
->>>>>>> e140ab33
 ) -> Result<Option<UnverifiedPendingFullBlock>, FetchError> {
     let block_id = BlockId::Tag(BlockTag::Pending);
     let sw = PerfStopwatch::new();
@@ -90,12 +86,8 @@
         );
         return Ok(None);
     }
-<<<<<<< HEAD
     let class_update =
-        fetch_class_updates(chain_id, &state_update.state_diff, block_id, provider, cancellation_token).await?;
-=======
-    let class_update = fetch_class_updates(chain_id, &state_update.state_diff, block_id.clone(), provider).await?;
->>>>>>> e140ab33
+        fetch_class_updates(chain_id, &state_update.state_diff, block_id.clone(), provider, cancellation_token).await?;
 
     stopwatch_end!(sw, "fetching {:?}: {:?}", block_id);
 
@@ -108,12 +100,8 @@
 pub async fn fetch_block_and_updates(
     chain_id: &ChainId,
     block_n: u64,
-<<<<<<< HEAD
-    provider: &FeederClient,
+    provider: &GatewayProvider,
     cancellation_token: &tokio_util::sync::CancellationToken,
-=======
-    provider: &GatewayProvider,
->>>>>>> e140ab33
 ) -> Result<UnverifiedFullBlock, FetchError> {
     let block_id = BlockId::Number(block_n);
 
@@ -186,14 +174,9 @@
 async fn fetch_class_updates(
     chain_id: &ChainId,
     state_diff: &StateDiff,
-<<<<<<< HEAD
-    block_id: FetchBlockId,
-    provider: &FeederClient,
-    cancellation_token: &tokio_util::sync::CancellationToken,
-=======
     block_id: BlockId,
     provider: &GatewayProvider,
->>>>>>> e140ab33
+    cancellation_token: &tokio_util::sync::CancellationToken,
 ) -> anyhow::Result<Vec<ClassUpdate>> {
     // for blocks before 2597 on mainnet new classes are not declared in the state update
     // https://github.com/madara-alliance/madara/issues/233
@@ -213,13 +196,13 @@
     let legacy_class_futures = legacy_classes.into_iter().map(|class_hash| {
         let block_id = block_id.clone();
         async move {
-            let (class_hash, contract_class) =
-<<<<<<< HEAD
-                retry(|| fetch_class(class_hash, block_id, provider), MAX_RETRY, BASE_DELAY, cancellation_token)
-                    .await?;
-=======
-                retry(|| fetch_class(class_hash, block_id.clone(), provider), MAX_RETRY, BASE_DELAY).await?;
->>>>>>> e140ab33
+            let (class_hash, contract_class) = retry(
+                || fetch_class(class_hash, block_id.clone(), provider),
+                MAX_RETRY,
+                BASE_DELAY,
+                cancellation_token,
+            )
+            .await?;
 
             let ContractClass::Legacy(contract_class) = contract_class else {
                 return Err(L2SyncError::UnexpectedClassType { class_hash });
@@ -235,13 +218,13 @@
     let sierra_class_futures = sierra_classes.into_iter().map(|(class_hash, &compiled_class_hash)| {
         let block_id = block_id.clone();
         async move {
-            let (class_hash, contract_class) =
-<<<<<<< HEAD
-                retry(|| fetch_class(class_hash, block_id, provider), MAX_RETRY, BASE_DELAY, cancellation_token)
-                    .await?;
-=======
-                retry(|| fetch_class(class_hash, block_id.clone(), provider), MAX_RETRY, BASE_DELAY).await?;
->>>>>>> e140ab33
+            let (class_hash, contract_class) = retry(
+                || fetch_class(class_hash, block_id.clone(), provider),
+                MAX_RETRY,
+                BASE_DELAY,
+                cancellation_token,
+            )
+            .await?;
 
             let ContractClass::Sierra(contract_class) = contract_class else {
                 return Err(L2SyncError::UnexpectedClassType { class_hash });
@@ -659,22 +642,15 @@
             .state_update();
         let state_diff = state_update.state_diff();
 
-<<<<<<< HEAD
         let class_updates = fetch_class_updates(
             &ctx.backend.chain_config().chain_id,
             state_diff,
-            FetchBlockId::BlockN(5),
+            BlockId::Number(5),
             &ctx.provider,
             &tokio_util::sync::CancellationToken::new(),
         )
         .await
         .expect("Failed to fetch class updates");
-=======
-        let class_updates =
-            fetch_class_updates(&ctx.backend.chain_config().chain_id, state_diff, BlockId::Number(5), &ctx.provider)
-                .await
-                .expect("Failed to fetch class updates");
->>>>>>> e140ab33
 
         assert!(!class_updates.is_empty(), "Should have fetched at least one class update");
 
@@ -703,20 +679,14 @@
         let state_diff = state_update.state_diff();
 
         ctx.mock_class_hash_not_found("0x40fe2533528521fc49a8ad8440f8a1780c50337a94d0fce43756015fa816a8a".to_string());
-<<<<<<< HEAD
         let result = fetch_class_updates(
             &ctx.backend.chain_config().chain_id,
             state_diff,
-            FetchBlockId::BlockN(5),
+            BlockId::Number(5),
             &ctx.provider,
             &tokio_util::sync::CancellationToken::new(),
         )
         .await;
-=======
-        let result =
-            fetch_class_updates(&ctx.backend.chain_config().chain_id, state_diff, BlockId::Number(5), &ctx.provider)
-                .await;
->>>>>>> e140ab33
 
         assert!(matches!(
         result,
