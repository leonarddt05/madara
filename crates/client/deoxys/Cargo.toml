[package]
authors = ["Antiyro <https://github.com/antiyro>"]
description = "Deoxys crate for Madara"
edition = "2021"
homepage = "https://github.com/KasarLabs/deoxys"
license = "MIT"
name = "mc-deoxys"
publish = false
repository = "https://github.com/KasarLabs/deoxys"
version = "0.1.0"

[features]
default = ["m"]
m = ["dep:rodio"]

[package.metadata.docs.rs]
targets = ["x86_64-unknown-linux-gnu"]

[dependencies]
anyhow = "1.0.75"
lazy_static = "1.4.0"
reqwest = "0.11"
serde_json = "1"
tokio-tungstenite = "0.20.1"
web3 = "0.19.0"

blockifier = { workspace = true, default-features = false, features = [
  "testing",
] }
env_logger = "0.10.0"
futures = { workspace = true, default-features = true }
hex = "0.4"
indexmap = { workspace = true }
itertools = { workspace = true }
log = { version = "0.4.14" }
mockito = { workspace = true }
rand = { version = "0.8.5" }
rodio = { version = "0.17", optional = true }
serde = { workspace = true, default-features = true }
tokio = { workspace = true, features = ["macros", "parking_lot", "test-util"] }
url = { workspace = true }
validator = { workspace = true, features = ["derive"] }

madara-runtime = { workspace = true }
parity-scale-codec = { workspace = true, features = ["derive"] }
starknet-core = { workspace = true }
starknet-ff = { workspace = true, default-features = false, features = [
  "alloc",
  "serde",
] }
starknet-providers = { workspace = true }
starknet_api = { workspace = true, default-features = false }

sc-consensus-manual-seal.workspace = true
sc-executor = { workspace = true }
sc-service = { workspace = true }
sp-core = { workspace = true, features = ["std"] }
sp-runtime = { workspace = true }

mc-commitment-state-diff = { workspace = true }
mc-rpc-core = { workspace = true }
mc-storage = { workspace = true }
mp-block = { workspace = true }
mp-commitments = { workspace = true }
mp-contract = { workspace = true }
mp-fee = { workspace = true }
mp-felt = { workspace = true }
mp-hashers = { workspace = true }
mp-storage = { workspace = true, default-features = true }
mp-transactions = { workspace = true, features = ["client"] }
<<<<<<< HEAD
mc-db = { workspace = true }
parity-scale-codec = { workspace = true, features = ["derive"] }
sc-consensus-manual-seal.workspace = true
validator = { workspace = true, features = ["derive"] }
bonsai-trie = { workspace = true }
sp-runtime = { workspace = true }
starknet-types-core = { workspace = true, default-features = false, features = [
    "hash",
    "parity-scale-codec",
] }

bitvec = "1.0.1"
=======
>>>>>>> 73e428f0

[dev-dependencies]
# test_utils = { path = "./test_utils" }<|MERGE_RESOLUTION|>--- conflicted
+++ resolved
@@ -68,21 +68,13 @@
 mp-hashers = { workspace = true }
 mp-storage = { workspace = true, default-features = true }
 mp-transactions = { workspace = true, features = ["client"] }
-<<<<<<< HEAD
 mc-db = { workspace = true }
-parity-scale-codec = { workspace = true, features = ["derive"] }
-sc-consensus-manual-seal.workspace = true
-validator = { workspace = true, features = ["derive"] }
 bonsai-trie = { workspace = true }
-sp-runtime = { workspace = true }
 starknet-types-core = { workspace = true, default-features = false, features = [
     "hash",
     "parity-scale-codec",
 ] }
-
 bitvec = "1.0.1"
-=======
->>>>>>> 73e428f0
 
 [dev-dependencies]
 # test_utils = { path = "./test_utils" }