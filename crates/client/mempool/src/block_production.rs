// TODO: Move this into its own crate.

use crate::close_block::close_block;
use crate::header::make_pending_header;
use crate::{clone_account_tx, L1DataProvider, MempoolProvider, MempoolTransaction};
use blockifier::blockifier::transaction_executor::{TransactionExecutor, VisitedSegmentsMapping};
use blockifier::bouncer::{Bouncer, BouncerWeights, BuiltinCount};
use blockifier::state::cached_state::CommitmentStateDiff;
use blockifier::state::state_api::StateReader;
use blockifier::transaction::errors::TransactionExecutionError;
use blockifier::transaction::transaction_execution::Transaction;
use mc_block_import::{BlockImportError, BlockImporter};
use mc_db::db_block_id::DbBlockId;
use mc_db::{MadaraBackend, MadaraStorageError};
use mc_exec::{BlockifierStateAdapter, ExecutionContext};
use mp_block::{BlockId, BlockTag, MadaraPendingBlock};
use mp_class::ConvertedClass;
use mp_convert::ToFelt;
use mp_receipt::from_blockifier_execution_info;
use mp_state_update::{
    ContractStorageDiffItem, DeclaredClassItem, DeployedContractItem, NonceUpdate, ReplacedClassItem, StateDiff,
    StorageEntry,
};
use mp_transactions::TransactionWithHash;
use mp_utils::graceful_shutdown;
use starknet_types_core::felt::Felt;
use std::borrow::Cow;
use std::collections::VecDeque;
use std::mem;
use std::sync::Arc;
use std::time::Instant;

<<<<<<< HEAD
use crate::close_block::close_block;
use crate::header::make_pending_header;
use crate::{clone_transaction, L1DataProvider, MempoolProvider, MempoolTransaction};

=======
>>>>>>> 57588979
#[derive(Default, Clone)]
struct ContinueBlockStats {
    /// Number of batches executed before reaching the bouncer capacity.
    pub n_batches: usize,
    /// Number of transactions included into the block
    pub n_added_to_block: usize,
    pub n_re_added_to_mempool: usize,
    pub n_reverted: usize,
    /// Rejected are txs that were unsucessful and but that were not revertible.
    pub n_rejected: usize,
}

#[derive(Debug, thiserror::Error)]
pub enum Error {
    #[error("Storage error: {0:#}")]
    StorageError(#[from] MadaraStorageError),
    #[error("Execution error: {0:#}")]
    Execution(#[from] TransactionExecutionError),
    #[error(transparent)]
    ExecutionContext(#[from] mc_exec::Error),
    #[error("Import error: {0:#}")]
    Import(#[from] mc_block_import::BlockImportError),
    #[error("Unexpected error: {0:#}")]
    Unexpected(Cow<'static, str>),
}

fn csd_to_state_diff(
    backend: &MadaraBackend,
    on_top_of: &Option<DbBlockId>,
    csd: &CommitmentStateDiff,
) -> Result<StateDiff, Error> {
    let CommitmentStateDiff {
        address_to_class_hash,
        address_to_nonce,
        storage_updates,
        class_hash_to_compiled_class_hash,
    } = csd;

    let (mut deployed_contracts, mut replaced_classes) = (Vec::new(), Vec::new());
    for (contract_address, new_class_hash) in address_to_class_hash {
        let replaced = if let Some(on_top_of) = on_top_of {
            backend.get_contract_class_hash_at(on_top_of, &contract_address.to_felt())?.is_some()
        } else {
            // Executing genesis block: nothing being redefined here
            false
        };
        if replaced {
            replaced_classes.push(ReplacedClassItem {
                contract_address: contract_address.to_felt(),
                class_hash: new_class_hash.to_felt(),
            })
        } else {
            deployed_contracts.push(DeployedContractItem {
                address: contract_address.to_felt(),
                class_hash: new_class_hash.to_felt(),
            })
        }
    }

    Ok(StateDiff {
        storage_diffs: storage_updates
            .into_iter()
            .map(|(address, storage_entries)| ContractStorageDiffItem {
                address: address.to_felt(),
                storage_entries: storage_entries
                    .into_iter()
                    .map(|(key, value)| StorageEntry { key: key.to_felt(), value: *value })
                    .collect(),
            })
            .collect(),
        deprecated_declared_classes: vec![],
        declared_classes: class_hash_to_compiled_class_hash
            .iter()
            .map(|(class_hash, compiled_class_hash)| DeclaredClassItem {
                class_hash: class_hash.to_felt(),
                compiled_class_hash: compiled_class_hash.to_felt(),
            })
            .collect(),
        nonces: address_to_nonce
            .into_iter()
            .map(|(contract_address, nonce)| NonceUpdate {
                contract_address: contract_address.to_felt(),
                nonce: nonce.to_felt(),
            })
            .collect(),
        deployed_contracts,
        replaced_classes,
    })
}

pub const BLOCK_STATE_ACCESS_ERR: &str = "Error: The block state should be `Some`.";
fn get_visited_segments<S: StateReader>(
    tx_executor: &mut TransactionExecutor<S>,
) -> Result<VisitedSegmentsMapping, Error> {
    let visited_segments = tx_executor
        .block_state
        .as_ref()
        .expect(BLOCK_STATE_ACCESS_ERR)
        .visited_pcs
        .iter()
        .map(|(class_hash, class_visited_pcs)| -> Result<_, Error> {
            let contract_class = tx_executor
                .block_state
                .as_ref()
                .expect(BLOCK_STATE_ACCESS_ERR)
                .get_compiled_contract_class(*class_hash)
                .map_err(TransactionExecutionError::StateError)?;
            Ok((*class_hash, contract_class.get_visited_segments(class_visited_pcs)?))
        })
        .collect::<Result<_, Error>>()?;

    Ok(visited_segments)
}

fn finalize_execution_state<S: StateReader>(
    _executed_txs: &[MempoolTransaction],
    tx_executor: &mut TransactionExecutor<S>,
    backend: &MadaraBackend,
    on_top_of: &Option<DbBlockId>,
) -> Result<(StateDiff, VisitedSegmentsMapping, BouncerWeights), Error> {
    let csd = tx_executor
        .block_state
        .as_mut()
        .expect(BLOCK_STATE_ACCESS_ERR)
        .to_state_diff()
        .map_err(TransactionExecutionError::StateError)?;
    let state_update = csd_to_state_diff(backend, on_top_of, &csd.into())?;

    let visited_segments = get_visited_segments(tx_executor)?;

    Ok((state_update, visited_segments, *tx_executor.bouncer.get_accumulated_weights()))
}

/// The block production task consumes transactions from the mempool in batches.
/// This is to allow optimistic concurrency. However, the block may get full during batch execution,
/// and we need to re-add the transactions back into the mempool.
///
/// To understand block production in madara, you should probably start with the [`mp_chain_config::ChainConfig`]
/// documentation.
pub struct BlockProductionTask<Mempool: MempoolProvider> {
    importer: Arc<BlockImporter>,
    backend: Arc<MadaraBackend>,
    mempool: Arc<Mempool>,
    block: MadaraPendingBlock,
    declared_classes: Vec<ConvertedClass>,
    pub(crate) executor: TransactionExecutor<BlockifierStateAdapter>,
    l1_data_provider: Arc<dyn L1DataProvider>,
    current_pending_tick: usize,
}

impl<Mempool: MempoolProvider> BlockProductionTask<Mempool> {
    #[cfg(any(test, feature = "testing"))]
    pub fn set_current_pending_tick(&mut self, n: usize) {
        self.current_pending_tick = n;
    }

    pub fn new(
        backend: Arc<MadaraBackend>,
        importer: Arc<BlockImporter>,
        mempool: Arc<Mempool>,
        l1_data_provider: Arc<dyn L1DataProvider>,
    ) -> Result<Self, Error> {
        let parent_block_hash = backend
            .get_block_hash(&BlockId::Tag(BlockTag::Latest))?
            .unwrap_or(/* genesis block's parent hash */ Felt::ZERO);
        let pending_block = MadaraPendingBlock::new_empty(make_pending_header(
            parent_block_hash,
            backend.chain_config(),
            l1_data_provider.as_ref(),
        ));
        // NB: we cannot continue a previously started pending block yet.
        // let pending_block = backend.get_or_create_pending_block(|| CreatePendingBlockExtraInfo {
        //     l1_gas_price: l1_data_provider.get_gas_prices(),
        //     l1_da_mode: l1_data_provider.get_da_mode(),
        // })?;
        let mut executor =
            ExecutionContext::new_in_block(Arc::clone(&backend), &pending_block.info.clone().into())?.tx_executor();

        let bouncer_config = backend.chain_config().bouncer_config.clone();
        executor.bouncer = Bouncer::new(bouncer_config);

        Ok(Self {
            importer,
            backend,
            mempool,
            executor,
            current_pending_tick: 0,
            block: pending_block,
            declared_classes: vec![],
            l1_data_provider,
        })
    }

    fn continue_block(&mut self, bouncer_cap: BouncerWeights) -> Result<(StateDiff, ContinueBlockStats), Error> {
        let mut stats = ContinueBlockStats::default();

        self.executor.bouncer.bouncer_config.block_max_capacity = bouncer_cap;
        let batch_size = self.backend.chain_config().execution_batch_size;

        let mut txs_to_process = VecDeque::with_capacity(batch_size);
        let mut txs_to_process_blockifier = Vec::with_capacity(batch_size);
        // This does not need to be outside the loop, but that saves an allocation
        let mut executed_txs = Vec::with_capacity(batch_size);

        log::debug!("just before the loop on the transactions");

        loop {
            // Take transactions from mempool.
            let to_take = batch_size.saturating_sub(txs_to_process.len());
            let cur_len = txs_to_process.len();
            if to_take > 0 {
                self.mempool.take_txs_chunk(/* extend */ &mut txs_to_process, batch_size);

                txs_to_process_blockifier.extend(
                    txs_to_process
                        .iter()
                        .skip(cur_len)
                        .map(|tx| Transaction::AccountTransaction(clone_account_tx(&tx.tx))),
                );
            }

            if txs_to_process.is_empty() {
                // Not enough transactions in mempool to make a new batch.
                break;
            }

            stats.n_batches += 1;

<<<<<<< HEAD
            txs_to_process_blockifier
                .extend(txs_to_process.iter().map(|tx| clone_transaction(&tx.tx)));

            log::debug!("just before executing the transactions");
=======
>>>>>>> 57588979
            // Execute the transactions.
            let all_results = self.executor.execute_txs(&txs_to_process_blockifier);
            // When the bouncer cap is reached, blockifier will return fewer results than what we asked for.
            let block_now_full = all_results.len() < txs_to_process_blockifier.len();

            txs_to_process_blockifier.drain(..all_results.len()); // remove the used txs

            for exec_result in all_results {
                let mut mempool_tx =
                    txs_to_process.pop_front().ok_or_else(|| Error::Unexpected("Vector length mismatch".into()))?;
                match exec_result {
                    Ok(execution_info) => {
                        // Reverted transactions appear here as Ok too.
                        log::debug!("Successful execution of transaction {:#x}", mempool_tx.tx_hash().to_felt());

                        stats.n_added_to_block += 1;
                        if execution_info.is_reverted() {
                            stats.n_reverted += 1;
                        }

                        if let Some(class) = mem::take(&mut mempool_tx.converted_class) {
                            self.declared_classes.push(class);
                        }

                        self.block.inner.receipts.push(from_blockifier_execution_info(
                            &execution_info,
                            &clone_transaction(&mempool_tx.tx),
                        ));
                        let converted_tx = TransactionWithHash::from(clone_transaction(&mempool_tx.tx)); // TODO: too many tx clones!
                        self.block.info.tx_hashes.push(converted_tx.hash);
                        self.block.inner.transactions.push(converted_tx.transaction);
                    }
                    Err(err) => {
                        // These are the transactions that have errored but we can't revert them. It can be because of an internal server error, but
                        // errors during the execution of Declare and DeployAccount also appear here as they cannot be reverted.
                        // We reject them.
                        // Note that this is a big DoS vector.
                        log::error!(
                            "Rejected transaction {:#x} for unexpected error: {err:#}",
                            mempool_tx.tx_hash().to_felt()
                        );
                        stats.n_rejected += 1;
                    }
                }

                executed_txs.push(mempool_tx)
            }

            if block_now_full {
                break;
            }
        }

        // Add back the unexecuted transactions to the mempool.
        stats.n_re_added_to_mempool = txs_to_process.len();
        self.mempool.re_add_txs(txs_to_process);

        let on_top_of = self
            .executor
            .block_state
            .as_ref()
            .expect("Block state can not be None unless we take ownership of it")
            .state
            .on_top_of_block_id;

        let (state_diff, _visited_segments, _weights) =
            finalize_execution_state(&executed_txs, &mut self.executor, &self.backend, &on_top_of)?;

        log::debug!(
            "Finished tick with {} new transactions, now at {} - re-adding {} txs to mempool",
            stats.n_added_to_block,
            self.block.inner.transactions.len(),
            stats.n_re_added_to_mempool
        );

        Ok((state_diff, stats))
    }

    /// Each "tick" of the block time updates the pending block but only with the appropriate fraction of the total bouncer capacity.
    pub fn on_pending_time_tick(&mut self) -> Result<(), Error> {
        let current_pending_tick = self.current_pending_tick;
        let n_pending_ticks_per_block = self.backend.chain_config().n_pending_ticks_per_block();
        let config_bouncer = self.backend.chain_config().bouncer_config.block_max_capacity;
        if current_pending_tick == 0 {
            return Ok(());
        }

        // Reduced bouncer capacity for the current pending tick

        // reduced_gas = gas * current_pending_tick/n_pending_ticks_per_block
        // - we're dealing with integers here so prefer having the division last
        // - use u128 here because the multiplication would overflow
        // - div by zero: see [`ChainConfig::precheck_block_production`]
        let reduced_cap =
            |v: usize| (v as u128 * current_pending_tick as u128 / n_pending_ticks_per_block as u128) as usize;

        let gas = reduced_cap(config_bouncer.gas);
        let frac = current_pending_tick as f64 / n_pending_ticks_per_block as f64;
        log::debug!("begin pending tick {current_pending_tick}/{n_pending_ticks_per_block}, proportion for this tick: {frac:.2}, gas limit: {gas}/{}", config_bouncer.gas);

        let bouncer_cap = BouncerWeights {
            builtin_count: BuiltinCount {
                add_mod: reduced_cap(config_bouncer.builtin_count.add_mod),
                bitwise: reduced_cap(config_bouncer.builtin_count.bitwise),
                ecdsa: reduced_cap(config_bouncer.builtin_count.ecdsa),
                ec_op: reduced_cap(config_bouncer.builtin_count.ec_op),
                keccak: reduced_cap(config_bouncer.builtin_count.keccak),
                mul_mod: reduced_cap(config_bouncer.builtin_count.mul_mod),
                pedersen: reduced_cap(config_bouncer.builtin_count.pedersen),
                poseidon: reduced_cap(config_bouncer.builtin_count.poseidon),
                range_check: reduced_cap(config_bouncer.builtin_count.range_check),
                range_check96: reduced_cap(config_bouncer.builtin_count.range_check96),
            },
            gas,
            message_segment_length: reduced_cap(config_bouncer.message_segment_length),
            n_events: reduced_cap(config_bouncer.n_events),
            n_steps: reduced_cap(config_bouncer.n_steps),
            state_diff_size: reduced_cap(config_bouncer.state_diff_size),
        };

        let start_time = Instant::now();
        let (state_diff, stats) = self.continue_block(bouncer_cap)?;
        if stats.n_added_to_block > 0 {
            log::info!(
                "🧮 Executed and added {} transaction(s) to the pending block at height {} - {:?}",
                stats.n_added_to_block,
                self.block_n(),
                start_time.elapsed(),
            );
        }

        // Store pending block
        // todo, prefer using the block import pipeline?
        self.backend.store_block(self.block.clone().into(), state_diff, self.declared_classes.clone())?;
        // do not forget to flush :)
        self.backend
            .maybe_flush(true)
            .map_err(|err| BlockImportError::Internal(format!("DB flushing error: {err:#}").into()))?;

        Ok(())
    }

    /// This creates a block, continuing the current pending block state up to the full bouncer limit.
    pub(crate) async fn on_block_time(&mut self) -> Result<(), Error> {
        let block_n = self.block_n();
        log::debug!("closing block #{}", block_n);



        // Complete the block with full bouncer capacity.
        let start_time = Instant::now();
        let (new_state_diff, _n_executed) =
            self.continue_block(self.backend.chain_config().bouncer_config.block_max_capacity)?;

        // Convert the pending block to a closed block and save to db.

        let parent_block_hash = Felt::ZERO; // temp parent block hash
        let new_empty_block = MadaraPendingBlock::new_empty(make_pending_header(
            parent_block_hash,
            self.backend.chain_config(),
            self.l1_data_provider.as_ref(),
        ));

        let block_to_close = mem::replace(&mut self.block, new_empty_block);
        let declared_classes = mem::take(&mut self.declared_classes);

        let n_txs = block_to_close.inner.transactions.len();

        // This is compute heavy as it does the commitments and trie computations.
        let import_result = close_block(
            &self.importer,
            block_to_close,
            &new_state_diff,
            self.backend.chain_config().chain_id.clone(),
            block_n,
            declared_classes,
        )
        .await?;
        self.block.info.header.parent_block_hash = import_result.block_hash; // fix temp parent block hash for new pending :)

        // Prepare for next block.
        self.executor =
            ExecutionContext::new_in_block(Arc::clone(&self.backend), &self.block.info.clone().into())?.tx_executor();
        self.current_pending_tick = 0;

        log::info!("⛏️  Closed block #{} with {} transactions - {:?}", block_n, n_txs, start_time.elapsed());

        Ok(())
    }

    pub async fn block_production_task(&mut self) -> Result<(), anyhow::Error> {
        let start = tokio::time::Instant::now();

        let mut interval_block_time = tokio::time::interval_at(start, self.backend.chain_config().block_time);
        interval_block_time.reset(); // do not fire the first tick immediately
        interval_block_time.set_missed_tick_behavior(tokio::time::MissedTickBehavior::Delay);
        let mut interval_pending_block_update =
            tokio::time::interval_at(start, self.backend.chain_config().pending_block_update_time);
        interval_pending_block_update.set_missed_tick_behavior(tokio::time::MissedTickBehavior::Delay);

        self.backend.chain_config().precheck_block_production()?; // check chain config for invalid config

        log::info!("⛏️  Starting block production at block #{}", self.block_n());

        loop {
            tokio::select! {
                instant = interval_block_time.tick() => {
                    if let Err(err) = self.on_block_time().await {
                        log::error!("Block production task has errored: {err:#}");
                    }
                    // ensure the pending block tick and block time match up
                    interval_pending_block_update.reset_at(instant + interval_pending_block_update.period());
                },
                _ = interval_pending_block_update.tick() => {
                    let n_pending_ticks_per_block = self.backend.chain_config().n_pending_ticks_per_block();

                    if self.current_pending_tick == 0 || self.current_pending_tick >= n_pending_ticks_per_block {
                        // first tick is ignored.
                        // out of range ticks are also ignored.
                        self.current_pending_tick += 1;
                        continue
                    }

                    if let Err(err) = self.on_pending_time_tick() {
                        log::error!("Pending block update task has errored: {err:#}");
                    }
                    self.current_pending_tick += 1;
                },
                _ = graceful_shutdown() => break,
            }
        }

        Ok(())
    }

    fn block_n(&self) -> u64 {
        self.executor.block_context.block_info().block_number.0
    }
}<|MERGE_RESOLUTION|>--- conflicted
+++ resolved
@@ -1,8 +1,5 @@
 // TODO: Move this into its own crate.
 
-use crate::close_block::close_block;
-use crate::header::make_pending_header;
-use crate::{clone_account_tx, L1DataProvider, MempoolProvider, MempoolTransaction};
 use blockifier::blockifier::transaction_executor::{TransactionExecutor, VisitedSegmentsMapping};
 use blockifier::bouncer::{Bouncer, BouncerWeights, BuiltinCount};
 use blockifier::state::cached_state::CommitmentStateDiff;
@@ -30,13 +27,10 @@
 use std::sync::Arc;
 use std::time::Instant;
 
-<<<<<<< HEAD
 use crate::close_block::close_block;
 use crate::header::make_pending_header;
 use crate::{clone_transaction, L1DataProvider, MempoolProvider, MempoolTransaction};
 
-=======
->>>>>>> 57588979
 #[derive(Default, Clone)]
 struct ContinueBlockStats {
     /// Number of batches executed before reaching the bouncer capacity.
@@ -241,8 +235,6 @@
         // This does not need to be outside the loop, but that saves an allocation
         let mut executed_txs = Vec::with_capacity(batch_size);
 
-        log::debug!("just before the loop on the transactions");
-
         loop {
             // Take transactions from mempool.
             let to_take = batch_size.saturating_sub(txs_to_process.len());
@@ -254,7 +246,7 @@
                     txs_to_process
                         .iter()
                         .skip(cur_len)
-                        .map(|tx| Transaction::AccountTransaction(clone_account_tx(&tx.tx))),
+                        .map(|tx| clone_transaction(&tx.tx)),
                 );
             }
 
@@ -265,13 +257,9 @@
 
             stats.n_batches += 1;
 
-<<<<<<< HEAD
             txs_to_process_blockifier
                 .extend(txs_to_process.iter().map(|tx| clone_transaction(&tx.tx)));
 
-            log::debug!("just before executing the transactions");
-=======
->>>>>>> 57588979
             // Execute the transactions.
             let all_results = self.executor.execute_txs(&txs_to_process_blockifier);
             // When the bouncer cap is reached, blockifier will return fewer results than what we asked for.
@@ -419,8 +407,6 @@
         let block_n = self.block_n();
         log::debug!("closing block #{}", block_n);
 
-
-
         // Complete the block with full bouncer capacity.
         let start_time = Instant::now();
         let (new_state_diff, _n_executed) =
