//! A Substrate pallet implementation for Starknet, a decentralized, permissionless, and scalable
//! zk-rollup for general-purpose smart contracts.
//! See the [Starknet documentation](https://docs.starknet.io/) for more information.
//! The code consists of the following sections:
//! 1. Config: The trait Config is defined, which is used to configure the pallet by specifying the
//! parameters and types on which it depends. The trait also includes associated types for
//! RuntimeEvent, StateRoot, SystemHash, and TimestampProvider.
//!
//! 2. Hooks: The Hooks trait is implemented for the pallet, which includes methods to be executed
//! during the block lifecycle: on_finalize, on_initialize, on_runtime_upgrade, and offchain_worker.
//!
//! 3. Storage: Several storage items are defined, including Pending, CurrentBlock, BlockHash,
//! ContractClassHashes, ContractClasses, Nonces, StorageView, LastKnownEthBlock, and
//! FeeTokenAddress. These storage items are used to store and manage data related to the Starknet
//! pallet.
//!
//! 4. Genesis Configuration: The GenesisConfig struct is defined, which is used to set up the
//! initial state of the pallet during genesis. The struct includes fields for contracts,
//! contract_classes, storage, fee_token_address, and _phantom. A GenesisBuild implementation is
//! provided to build the initial state during genesis.
//!
//! 5. Events: A set of events are defined in the Event enum, including KeepStarknetStrange,
//! StarknetEvent, and FeeTokenAddressChanged. These events are emitted during the execution of
//! various pallet functions.
//!
//! 6.Errors: A set of custom errors are defined in the Error enum, which is used to represent
//! various error conditions during the execution of the pallet.
//!
//! 7. Dispatchable Functions: The Pallet struct implements several dispatchable functions (ping,
//! invoke, ...), which allow users to interact with the pallet and invoke state changes. These
//! functions are annotated with weight and return a DispatchResult.
// Ensure we're `no_std` when compiling for Wasm.
#![cfg_attr(not(feature = "std"), no_std)]
#![allow(clippy::large_enum_variant)]

/// Starknet pallet.
/// Definition of the pallet's runtime storage items, events, errors, and dispatchable
/// functions.
/// Learn more about FRAME and the core library of Substrate FRAME pallets:
/// <https://docs.substrate.io/reference/frame-pallets/>
pub use pallet::*;
/// An adapter for the blockifier state related traits
pub mod blockifier_state_adapter;
#[cfg(feature = "std")]
pub mod genesis_loader;
/// The implementation of the message type.
pub mod message;
/// The Starknet pallet's runtime API
pub mod runtime_api;
/// Transaction validation logic.
pub mod transaction_validation;
/// The Starknet pallet's runtime custom types.
pub mod types;

/// Everything needed to run the pallet offchain workers
mod offchain_worker;

use blockifier::execution::entry_point::{CallEntryPoint, CallType, EntryPointExecutionContext};
use blockifier::state::cached_state::ContractStorageKey;
use blockifier::transaction::objects::{TransactionExecutionInfo, TransactionExecutionResult};
use starknet_api::state::StorageKey;
use starknet_api::transaction::{Calldata, Event as StarknetEvent, Fee};

#[cfg(test)]
mod tests;

#[macro_use]
pub extern crate alloc;
use alloc::str::from_utf8_unchecked;
use alloc::string::String;
use alloc::vec;
use alloc::vec::Vec;

use blockifier::block_context::BlockContext;
use blockifier::execution::contract_class::ContractClass;
use blockifier::execution::entry_point::{CallInfo, ExecutionResources};
use blockifier_state_adapter::BlockifierStateAdapter;
use frame_support::pallet_prelude::*;
use frame_support::traits::Time;
use frame_system::pallet_prelude::*;
use mp_block::{Block as StarknetBlock, BlockStatus, Header as StarknetHeader, state_update::StateUpdateWrapper};
use mp_digest_log::MADARA_ENGINE_ID;
use mp_fee::INITIAL_GAS;
use mp_felt::Felt252Wrapper;
use mp_hashers::HasherT;
use mp_sequencer_address::{InherentError, InherentType, DEFAULT_SEQUENCER_ADDRESS, INHERENT_IDENTIFIER};
use mp_storage::{StarknetStorageSchemaVersion, PALLET_STARKNET_SCHEMA};
use mp_transactions::execution::{Execute, Validate};
use mp_transactions::{
    DeclareTransaction, DeployAccountTransaction, HandleL1MessageTransaction, InvokeTransaction, Transaction,
    UserAndL1HandlerTransaction, UserTransaction,
};
use sp_runtime::traits::UniqueSaturatedInto;
use sp_runtime::DigestItem;
use sp_std::result;
use starknet_api::api_core::{ChainId, ClassHash, CompiledClassHash, ContractAddress, EntryPointSelector, Nonce};
use starknet_api::block::{BlockNumber, BlockTimestamp};
use starknet_api::deprecated_contract_class::EntryPointType;
use starknet_api::hash::StarkFelt;
use starknet_api::transaction::TransactionHash;
use starknet_crypto::FieldElement;

use crate::alloc::string::ToString;
use crate::types::StorageSlot;

pub(crate) const LOG_TARGET: &str = "runtime::starknet";

pub const ETHEREUM_EXECUTION_RPC: &[u8] = b"starknet::ETHEREUM_EXECUTION_RPC";
pub const ETHEREUM_CONSENSUS_RPC: &[u8] = b"starknet::ETHEREUM_CONSENSUS_RPC";
pub(crate) const NONCE_DECODE_FAILURE: u8 = 1;

// syntactic sugar for logging.
#[macro_export]
macro_rules! log {
	($level:tt, $pattern:expr $(, $values:expr)* $(,)?) => {
		log::$level!(
			target: $crate::LOG_TARGET,
			concat!("[{:?}] 🐺 ", $pattern), <frame_system::Pallet<T>>::block_number() $(, $values)*
		)
	};
}

#[frame_support::pallet]
pub mod pallet {

    use super::*;

    #[pallet::pallet]
    pub struct Pallet<T>(_);

    /// Configure the pallet by specifying the parameters and types on which it depends.
    /// We're coupling the starknet pallet to the tx payment pallet to be able to override the fee
    /// mechanism and comply with starknet which uses an ER20 as fee token
    #[pallet::config]
    pub trait Config: frame_system::Config {
        /// Because this pallet emits events, it depends on the runtime's definition of an event.
        type RuntimeEvent: From<Event<Self>> + IsType<<Self as frame_system::Config>::RuntimeEvent>;
        /// The hashing function to use.
        type SystemHash: HasherT;
        /// The time idk what.
        type TimestampProvider: Time;
        /// A configuration for base priority of unsigned transactions.
        ///
        /// This is exposed so that it can be tuned for particular runtime, when
        /// multiple pallets send unsigned transactions.
        #[pallet::constant]
        type UnsignedPriority: Get<TransactionPriority>;
        /// A configuration for longevity of transactions.
        ///
        /// This is exposed so that it can be tuned for particular runtime to
        /// set how long transactions are kept in the mempool.
        #[pallet::constant]
        type TransactionLongevity: Get<TransactionLongevity>;
        /// A bool to disable transaction fees and make all transactions free
        #[pallet::constant]
        type DisableTransactionFee: Get<bool>;
        /// A bool to disable Nonce validation
        type DisableNonceValidation: Get<bool>;
        #[pallet::constant]
        type InvokeTxMaxNSteps: Get<u32>;
        #[pallet::constant]
        type ValidateMaxNSteps: Get<u32>;
        #[pallet::constant]
        type ProtocolVersion: Get<u8>;
        #[pallet::constant]
        type ChainId: Get<Felt252Wrapper>;
        #[pallet::constant]
        type MaxRecursionDepth: Get<u32>;
    }

    /// The Starknet pallet hooks.
    /// HOOKS
    /// # TODO
    /// * Implement the hooks.
    #[pallet::hooks]
    impl<T: Config> Hooks<BlockNumberFor<T>> for Pallet<T> {
        /// The block is being finalized.
        fn on_finalize(_n: BlockNumberFor<T>) {
            assert!(SeqAddrUpdate::<T>::take(), "Sequencer address must be set for the block");

            // Create a new Starknet block and store it.
            <Pallet<T>>::store_block(UniqueSaturatedInto::<u64>::unique_saturated_into(
                frame_system::Pallet::<T>::block_number(),
            ));
        }

        /// The block is being initialized. Implement to have something happen.
<<<<<<< HEAD
        fn on_initialize(_: T::BlockNumber) -> Weight {
            frame_support::log::info!("CA PASSE");
            let digest = frame_system::Pallet::<T>::digest();
            let logs = digest.logs();
            if logs.len() == 1 {
                if let DigestItem::PreRuntime(engine_id, encoded_data) = &logs[0] {
                    if *engine_id == mp_digest_log::MADARA_ENGINE_ID {
                        // Decode the block data from the digest
                        if let Ok(block) = StateUpdateWrapper::decode(&mut encoded_data.as_slice()) {
                            frame_support::log::info!("data {:?}", block);
                        } else {
                            frame_support::log::info!("error akhi");
                        }
                    }
                }
            }

=======
        fn on_initialize(_: BlockNumberFor<T>) -> Weight {
            log!(info, "Initializing block.");
>>>>>>> f3d7324f
            Weight::zero()
        }

        /// Perform a module upgrade.
        fn on_runtime_upgrade() -> Weight {
            Weight::zero()
        }

        /// Run offchain tasks.
        /// See: `<https://docs.substrate.io/reference/how-to-guides/offchain-workers/>`
        /// # Arguments
        /// * `n` - The block number.
        fn offchain_worker(n: BlockNumberFor<T>) {
            log!(info, "Running offchain worker at block {:?}.", n);

            // match Self::process_l1_messages() {
            //     Ok(_) => log!(info, "Successfully executed L1 messages"),
            //     Err(err) => match err {
            //         offchain_worker::OffchainWorkerError::NoLastKnownEthBlock => {
            //             log!(info, "No last known Ethereum block number found. Skipping execution of L1 messages.")
            //         }
            //         _ => log!(error, "Failed to execute L1 messages: {:?}", err),
            //     },
            // }
        }
    }

    /// The Starknet pallet storage items.
    /// STORAGE
    /// Current building block's transactions.
    #[pallet::storage]
    #[pallet::unbounded]
    #[pallet::getter(fn pending)]
    pub(super) type Pending<T: Config> = StorageValue<_, Vec<Transaction>, ValueQuery>;

    // Keep the hashes of the transactions stored in Pending
    // One should not be updated without the other !!!
    #[pallet::storage]
    #[pallet::unbounded]
    #[pallet::getter(fn pending_hashes)]
    pub(super) type PendingHashes<T: Config> = StorageValue<_, Vec<TransactionHash>, ValueQuery>;

    #[pallet::storage]
    #[pallet::unbounded]
    #[pallet::getter(fn tx_events)]
    pub(super) type TxEvents<T: Config> = StorageMap<_, Identity, TransactionHash, Vec<StarknetEvent>, ValueQuery>;

    #[pallet::storage]
    #[pallet::unbounded]
    #[pallet::getter(fn tx_revert_error)]
    pub(super) type TxRevertError<T: Config> = StorageMap<_, Identity, TransactionHash, String, OptionQuery>;
    /// The Starknet pallet storage items.
    /// STORAGE
    /// Mapping of contract address to state root.
    #[pallet::storage]
    #[pallet::unbounded]
    #[pallet::getter(fn contract_state_root_by_address)]
    pub(super) type ContractsStateRoots<T: Config> =
        StorageMap<_, Identity, ContractAddress, Felt252Wrapper, OptionQuery>;

    /// Pending storage slot updates
    /// STORAGE
    /// Mapping storage key to storage value.
    #[pallet::storage]
    #[pallet::unbounded]
    #[pallet::getter(fn pending_storage_changes)]
    pub(super) type PendingStorageChanges<T: Config> =
        StorageMap<_, Identity, ContractAddress, Vec<StorageSlot>, ValueQuery>;

    /// Mapping for block number and hashes.
    /// Safe to use `Identity` as the key is already a hash.
    #[pallet::storage]
    #[pallet::unbounded]
    #[pallet::getter(fn block_hash)]
    pub(super) type BlockHash<T: Config> = StorageMap<_, Identity, u64, Felt252Wrapper, ValueQuery>;

    /// Mapping from Starknet contract address to the contract's class hash.
    /// Safe to use `Identity` as the key is already a hash.
    #[pallet::storage]
    #[pallet::unbounded]
    #[pallet::getter(fn contract_class_hash_by_address)]
    pub(super) type ContractClassHashes<T: Config> = StorageMap<_, Identity, ContractAddress, ClassHash, ValueQuery>;

    /// Mapping from Starknet class hash to contract class.
    /// Safe to use `Identity` as the key is already a hash.
    #[pallet::storage]
    #[pallet::unbounded]
    #[pallet::getter(fn contract_class_by_class_hash)]
    pub(super) type ContractClasses<T: Config> = StorageMap<_, Identity, ClassHash, ContractClass, OptionQuery>;

    /// Mapping from Starknet Sierra class hash to  Casm compiled contract class.
    /// Safe to use `Identity` as the key is already a hash.
    #[pallet::storage]
    #[pallet::unbounded]
    #[pallet::getter(fn compiled_class_hash_by_class_hash)]
    pub(super) type CompiledClassHashes<T: Config> = StorageMap<_, Identity, ClassHash, CompiledClassHash, OptionQuery>;

    /// Mapping from Starknet contract address to its nonce.
    /// Safe to use `Identity` as the key is already a hash.
    #[pallet::storage]
    #[pallet::unbounded]
    #[pallet::getter(fn nonce)]
    pub(super) type Nonces<T: Config> = StorageMap<_, Identity, ContractAddress, Nonce, ValueQuery>;

    /// Mapping from Starknet contract storage key to its value.
    /// Safe to use `Identity` as the key is already a hash.
    #[pallet::storage]
    #[pallet::unbounded]
    #[pallet::getter(fn storage)]
    pub(super) type StorageView<T: Config> = StorageMap<_, Identity, ContractStorageKey, StarkFelt, ValueQuery>;

    /// The last processed Ethereum block number for L1 messages consumption.
    /// This is used to avoid re-processing the same Ethereum block multiple times.
    /// This is used by the offchain worker.
    /// # TODO
    /// * Find a more relevant name for this.
    #[pallet::storage]
    #[pallet::unbounded]
    #[pallet::getter(fn last_known_eth_block)]
    pub(super) type LastKnownEthBlock<T: Config> = StorageValue<_, u64>;

    /// The address of the fee token ERC20 contract.
    #[pallet::storage]
    #[pallet::unbounded]
    #[pallet::getter(fn fee_token_address)]
    pub(super) type FeeTokenAddress<T: Config> = StorageValue<_, ContractAddress, ValueQuery>;

    /// Current sequencer address.
    #[pallet::storage]
    #[pallet::unbounded]
    #[pallet::getter(fn sequencer_address)]
    pub type SequencerAddress<T: Config> = StorageValue<_, ContractAddress, ValueQuery>;

    /// Ensure the sequencer address was updated for this block.
    #[pallet::storage]
    #[pallet::unbounded]
    #[pallet::getter(fn seq_addr_update)]
    pub type SeqAddrUpdate<T: Config> = StorageValue<_, bool, ValueQuery>;

    /// Starknet genesis configuration.
    #[pallet::genesis_config]
    pub struct GenesisConfig<T: Config> {
        /// The contracts to be deployed at genesis.
        /// This is a vector of tuples, where the first element is the contract address and the
        /// second element is the contract class hash.
        /// This can be used to start the chain with a set of pre-deployed contracts, for example in
        /// a test environment or in the case of a migration of an existing chain state.
        pub contracts: Vec<(ContractAddress, ClassHash)>,
        /// The contract classes to be deployed at genesis.
        /// This is a vector of tuples, where the first element is the contract class hash and the
        /// second element is the contract class definition.
        /// Same as `contracts`, this can be used to start the chain with a set of pre-deployed
        /// contracts classes.
        pub contract_classes: Vec<(ClassHash, ContractClass)>,
        pub storage: Vec<(ContractStorageKey, StarkFelt)>,
        /// The address of the fee token.
        /// Must be set to the address of the fee token ERC20 contract.
        pub fee_token_address: ContractAddress,
        pub _phantom: PhantomData<T>,
        pub seq_addr_updated: bool,
    }

    /// `Default` impl required by `pallet::GenesisBuild`.
    impl<T: Config> Default for GenesisConfig<T> {
        fn default() -> Self {
            Self {
                contracts: vec![],
                contract_classes: vec![],
                storage: vec![],
                fee_token_address: ContractAddress::default(),
                _phantom: PhantomData,
                seq_addr_updated: true,
            }
        }
    }

    #[pallet::genesis_build]
    impl<T: Config> BuildGenesisConfig for GenesisConfig<T> {
        fn build(&self) {
            <Pallet<T>>::store_block(0);
            frame_support::storage::unhashed::put::<StarknetStorageSchemaVersion>(
                PALLET_STARKNET_SCHEMA,
                &StarknetStorageSchemaVersion::V1,
            );

            for (address, class_hash) in self.contracts.iter() {
                ContractClassHashes::<T>::insert(address, class_hash);
            }

            for (class_hash, contract_class) in self.contract_classes.iter() {
                ContractClasses::<T>::insert(class_hash, contract_class);
            }

            for (key, value) in self.storage.iter() {
                StorageView::<T>::insert(key, value);
            }

            LastKnownEthBlock::<T>::set(None);
            // Set the fee token address from the genesis config.
            FeeTokenAddress::<T>::set(self.fee_token_address);
            SeqAddrUpdate::<T>::put(self.seq_addr_updated);
        }
    }

    /// The Starknet pallet events.
    /// EVENTS
    /// See: `<https://docs.substrate.io/main-docs/build/events-errors/>`
    #[pallet::event]
    #[pallet::generate_deposit(pub(super) fn deposit_event)]
    pub enum Event<T: Config> {
        KeepStarknetStrange,
        /// Regular Starknet event
        StarknetEvent(StarknetEvent),
        /// Emitted when fee token address is changed.
        /// This is emitted by the `set_fee_token_address` extrinsic.
        /// [old_fee_token_address, new_fee_token_address]
        FeeTokenAddressChanged {
            old_fee_token_address: ContractAddress,
            new_fee_token_address: ContractAddress,
        },
    }

    /// The Starknet pallet custom errors.
    /// ERRORS
    #[pallet::error]
    pub enum Error<T> {
        AccountNotDeployed,
        TransactionExecutionFailed,
        ClassHashAlreadyDeclared,
        ContractClassHashUnknown,
        ContractClassAlreadyAssociated,
        ContractClassMustBeSpecified,
        AccountAlreadyDeployed,
        ContractAddressAlreadyAssociated,
        InvalidContractClass,
        TooManyEmittedStarknetEvents,
        StateReaderError,
        EmitEventError,
        StateDiffError,
        ContractNotFound,
        TransactionConversionError,
        SequencerAddressNotValid,
        InvalidContractClassForThisDeclareVersion,
        Unimplemented,
    }

    /// The Starknet pallet external functions.
    /// Dispatchable functions allows users to interact with the pallet and invoke state changes.
    /// These functions materialize as "extrinsics", which are often compared to transactions.
    /// Dispatchable functions must be annotated with a weight and must return a DispatchResult.
    #[pallet::call]
    impl<T: Config> Pallet<T> {
        /// Set the current block author's sequencer address.
        ///
        /// This call should be invoked exactly once per block. It will set a default value at
        /// the finalization phase, if this call hasn't been invoked by that time.
        ///
        /// The dispatch origin for this call must be `Inherent`.
        #[pallet::call_index(0)]
        #[pallet::weight((0, DispatchClass::Mandatory))]
        pub fn set_sequencer_address(origin: OriginFor<T>, addr: [u8; 32]) -> DispatchResult {
            ensure_none(origin)?;
            // The `SeqAddrUpdate` storage item is initialized to `true` in the genesis build. In
            // block 1 we skip the storage update check, and the `on_finalize` hook
            // updates the storage item to `false`. Initializing the storage item with
            // `false` causes the `on_finalize` hook to panic.
            if UniqueSaturatedInto::<u64>::unique_saturated_into(frame_system::Pallet::<T>::block_number()) > 1 {
                assert!(!SeqAddrUpdate::<T>::exists(), "Sequencer address can be updated only once in the block");
            }

            let addr = StarkFelt::new(addr).map_err(|_| Error::<T>::SequencerAddressNotValid)?;
            let addr = ContractAddress(addr.try_into().map_err(|_| Error::<T>::SequencerAddressNotValid)?);
            SequencerAddress::<T>::put(addr);
            SeqAddrUpdate::<T>::put(true);
            Ok(())
        }

        /// The invoke transaction is the main transaction type used to invoke contract functions in
        /// Starknet.
        /// See `https://docs.starknet.io/documentation/architecture_and_concepts/Blocks/transactions/#invoke_transaction`.
        /// # Arguments
        ///
        /// * `origin` - The origin of the transaction.
        /// * `transaction` - The Starknet transaction.
        ///
        ///  # Returns
        ///
        /// * `DispatchResult` - The result of the transaction.
        #[pallet::call_index(1)]
        #[pallet::weight({0})]
        pub fn invoke(origin: OriginFor<T>, transaction: InvokeTransaction) -> DispatchResult {
            // This ensures that the function can only be called via unsigned transaction.
            ensure_none(origin)?;

            let input_transaction = transaction;

            let chain_id = Self::chain_id();
            let transaction = input_transaction.into_executable::<T::SystemHash>(chain_id, false);

            let sender_address = match &transaction.tx {
                starknet_api::transaction::InvokeTransaction::V0(tx) => tx.contract_address,
                starknet_api::transaction::InvokeTransaction::V1(tx) => tx.sender_address,
            };
            // Check if contract is deployed
            ensure!(ContractClassHashes::<T>::contains_key(sender_address), Error::<T>::AccountNotDeployed);

            // Execute
            let tx_execution_infos = transaction
                .execute(
                    &mut BlockifierStateAdapter::<T>::default(),
                    &Self::get_block_context(),
                    false,
                    T::DisableNonceValidation::get(),
                )
                .map_err(|e| {
                    log::error!("failed to execute invoke tx: {:?}", e);
                    Error::<T>::TransactionExecutionFailed
                })?;

            let tx_hash = transaction.tx_hash;
            Self::emit_and_store_tx_and_fees_events(
                tx_hash,
                tx_execution_infos.execute_call_info,
                tx_execution_infos.fee_transfer_call_info,
            );

            Self::store_transaction(tx_hash, Transaction::Invoke(input_transaction), tx_execution_infos.revert_error);

            Ok(())
        }

        /// The declare transaction is used to introduce new classes into the state of Starknet,
        /// enabling other contracts to deploy instances of those classes or using them in a library
        /// call. See `https://docs.starknet.io/documentation/architecture_and_concepts/Blocks/transactions/#declare_transaction`.
        /// # Arguments
        ///
        /// * `origin` - The origin of the transaction.
        /// * `transaction` - The Starknet transaction.
        ///
        ///  # Returns
        ///
        /// * `DispatchResult` - The result of the transaction.
        #[pallet::call_index(2)]
        #[pallet::weight({0})]
        pub fn declare(
            origin: OriginFor<T>,
            transaction: DeclareTransaction,
            contract_class: ContractClass,
        ) -> DispatchResult {
            // This ensures that the function can only be called via unsigned transaction.
            ensure_none(origin)?;

            let input_transaction = transaction;
            let chain_id = Self::chain_id();
            let transaction = input_transaction
                .try_into_executable::<T::SystemHash>(chain_id, contract_class, false)
                .map_err(|_| Error::<T>::InvalidContractClassForThisDeclareVersion)?;

            // Check class hash is not already declared
            ensure!(
                !ContractClasses::<T>::contains_key(transaction.tx().class_hash()),
                Error::<T>::ClassHashAlreadyDeclared
            );
            // Check if contract is deployed
            ensure!(
                ContractClassHashes::<T>::contains_key(transaction.tx().sender_address()),
                Error::<T>::AccountNotDeployed
            );

            // Execute
            let tx_execution_infos = transaction
                .execute(
                    &mut BlockifierStateAdapter::<T>::default(),
                    &Self::get_block_context(),
                    false,
                    T::DisableNonceValidation::get(),
                )
                .map_err(|_| Error::<T>::TransactionExecutionFailed)?;

            let tx_hash = transaction.tx_hash();
            Self::emit_and_store_tx_and_fees_events(
                tx_hash,
                tx_execution_infos.execute_call_info,
                tx_execution_infos.fee_transfer_call_info,
            );

            Self::store_transaction(tx_hash, Transaction::Declare(input_transaction), tx_execution_infos.revert_error);

            Ok(())
        }

        /// Since StarkNet v0.10.1 the deploy_account transaction replaces the deploy transaction
        /// for deploying account contracts. To use it, you should first pre-fund your
        /// would-be account address so that you could pay the transaction fee (see here for more
        /// details) . You can then send the deploy_account transaction. See `https://docs.starknet.io/documentation/architecture_and_concepts/Blocks/transactions/#deploy_account_transaction`.
        /// # Arguments
        ///
        /// * `origin` - The origin of the transaction.
        /// * `transaction` - The Starknet transaction.
        ///
        ///  # Returns
        ///
        /// * `DispatchResult` - The result of the transaction.
        #[pallet::call_index(3)]
        #[pallet::weight({0})]
        pub fn deploy_account(origin: OriginFor<T>, transaction: DeployAccountTransaction) -> DispatchResult {
            // This ensures that the function can only be called via unsigned transaction.
            ensure_none(origin)?;

            let input_transaction = transaction;
            let chain_id = T::ChainId::get();
            let transaction = input_transaction.into_executable::<T::SystemHash>(chain_id, false);

            // Check if contract is deployed
            ensure!(
                !ContractClassHashes::<T>::contains_key(transaction.contract_address),
                Error::<T>::AccountAlreadyDeployed
            );

            // Execute
            let tx_execution_infos = transaction
                .execute(
                    &mut BlockifierStateAdapter::<T>::default(),
                    &Self::get_block_context(),
                    false,
                    T::DisableNonceValidation::get(),
                )
                .map_err(|e| {
                    log::error!("failed to deploy accout: {:?}", e);
                    Error::<T>::TransactionExecutionFailed
                })?;

            let tx_hash = transaction.tx_hash;
            Self::emit_and_store_tx_and_fees_events(
                tx_hash,
                tx_execution_infos.execute_call_info,
                tx_execution_infos.fee_transfer_call_info,
            );

            Self::store_transaction(
                tx_hash,
                Transaction::DeployAccount(input_transaction),
                tx_execution_infos.revert_error,
            );

            Ok(())
        }

        /// Consume a message from L1.
        ///
        /// # Arguments
        ///
        /// * `origin` - The origin of the transaction.
        /// * `transaction` - The Starknet transaction.
        ///
        /// # Returns
        ///
        /// * `DispatchResult` - The result of the transaction.
        ///
        /// # TODO
        /// * Compute weight
        #[pallet::call_index(4)]
        #[pallet::weight({0})]
        pub fn consume_l1_message(
            origin: OriginFor<T>,
            transaction: HandleL1MessageTransaction,
            paid_fee_on_l1: Fee,
        ) -> DispatchResult {
            // This ensures that the function can only be called via unsigned transaction.
            ensure_none(origin)?;

            let input_transaction = transaction;
            let chain_id = Self::chain_id();
            let transaction = input_transaction.into_executable::<T::SystemHash>(chain_id, paid_fee_on_l1, false);

            // Execute
            let tx_execution_infos = transaction
                .execute(
                    &mut BlockifierStateAdapter::<T>::default(),
                    &Self::get_block_context(),
                    false,
                    T::DisableNonceValidation::get(),
                )
                .map_err(|e| {
                    log::error!("Failed to consume l1 message: {}", e);
                    Error::<T>::TransactionExecutionFailed
                })?;

            let tx_hash = transaction.tx_hash;
            Self::emit_and_store_tx_and_fees_events(
                tx_hash,
                tx_execution_infos.execute_call_info,
                tx_execution_infos.fee_transfer_call_info,
            );

            Self::store_transaction(
                tx_hash,
                Transaction::L1Handler(input_transaction),
                tx_execution_infos.revert_error,
            );

            Ok(())
        }
    }

    #[pallet::inherent]
    impl<T: Config> ProvideInherent for Pallet<T> {
        type Call = Call<T>;
        type Error = InherentError;
        const INHERENT_IDENTIFIER: InherentIdentifier = INHERENT_IDENTIFIER;

        fn create_inherent(data: &InherentData) -> Option<Self::Call> {
            let inherent_data = data
                .get_data::<InherentType>(&INHERENT_IDENTIFIER)
                .expect("Sequencer address inherent data not correctly encoded")
                .unwrap_or(DEFAULT_SEQUENCER_ADDRESS);
            Some(Call::set_sequencer_address { addr: inherent_data })
        }

        fn check_inherent(_call: &Self::Call, _data: &InherentData) -> result::Result<(), Self::Error> {
            Ok(())
        }

        fn is_inherent(call: &Self::Call) -> bool {
            matches!(call, Call::set_sequencer_address { .. })
        }
    }

    #[pallet::validate_unsigned]
    impl<T: Config> ValidateUnsigned for Pallet<T> {
        type Call = Call<T>;

        /// Validate unsigned call to this module.
        ///
        /// By default unsigned transactions are disallowed, but implementing the validator
        /// here we make sure that some particular calls (in this case all calls)
        /// are being whitelisted and marked as valid.
        fn validate_unsigned(_source: TransactionSource, call: &Self::Call) -> TransactionValidity {
            // The priority right now is the max u64 - nonce because for unsigned transactions we need to
            // determine an absolute priority. For now we use that for the benchmark (lowest nonce goes first)
            // otherwise we have a nonce error and everything fails.
            // Once we have a real fee market this is where we'll chose the most profitable transaction.

            let chain_id = Self::chain_id();
            let block_context = Self::get_block_context();
            let mut state: BlockifierStateAdapter<T> = BlockifierStateAdapter::<T>::default();
            let mut execution_resources = ExecutionResources::default();
            let mut initial_gas = blockifier::abi::constants::INITIAL_GAS_COST;

            let transaction = Self::get_call_transaction(call.clone()).map_err(|_| InvalidTransaction::Call)?;

            // Check the nonce is correct
            let (sender_address, sender_nonce, transaction_nonce) =
                if let UserAndL1HandlerTransaction::User(ref transaction) = transaction {
                    let sender_address: ContractAddress = transaction.sender_address().into();
                    let sender_nonce: Felt252Wrapper = Pallet::<T>::nonce(sender_address).into();
                    let transaction_nonce = transaction.nonce();

                    // InvokeV0 does not have a nonce
                    if let Some(transaction_nonce) = transaction_nonce {
                        // Reject transaction with an already used Nonce
                        if sender_nonce > *transaction_nonce {
                            Err(InvalidTransaction::Stale)?;
                        }

                        // A transaction with a nonce higher than the expected nonce is placed in
                        // the future queue of the transaction pool.
                        if sender_nonce < *transaction_nonce {
                            log!(
                                debug,
                                "Nonce is too high. Expected: {:?}, got: {:?}. This transaction will be placed in the \
                                 transaction pool and executed in the future when the nonce is reached.",
                                sender_nonce,
                                transaction_nonce
                            );
                        }
                    };

                    (transaction.sender_address(), sender_nonce, transaction_nonce.cloned())
                } else {
                    // TODO: create and check L1 messages Nonce
                    unimplemented!()
                };

            // Validate the user transactions
            if let UserAndL1HandlerTransaction::User(transaction) = transaction {
                match transaction {
                    UserTransaction::Declare(tx, contract_class) => tx
                        .try_into_executable::<T::SystemHash>(chain_id, contract_class, false)
                        .map_err(|_| InvalidTransaction::BadProof)?
                        .validate_tx(&mut state, &block_context, &mut execution_resources, &mut initial_gas, false),
                    // There is no way to validate it before the account is actuallly deployed
                    UserTransaction::DeployAccount(_) => Ok(None),
                    UserTransaction::Invoke(tx) => tx.into_executable::<T::SystemHash>(chain_id, false).validate_tx(
                        &mut state,
                        &block_context,
                        &mut execution_resources,
                        &mut initial_gas,
                        false,
                    ),
                }
                .map_err(|e| {
                    log::error!("failed to validate tx: {}", e);
                    InvalidTransaction::BadProof
                })?;
            }

            let nonce_for_priority: u64 = transaction_nonce
                .unwrap_or(Felt252Wrapper::ZERO)
                .try_into()
                .map_err(|_| InvalidTransaction::Custom(NONCE_DECODE_FAILURE))?;

            let mut valid_transaction_builder = ValidTransaction::with_tag_prefix("starknet")
                .priority(u64::MAX - nonce_for_priority)
                .longevity(T::TransactionLongevity::get())
                .propagate(true);

            if let Some(transaction_nonce) = transaction_nonce {
                valid_transaction_builder = valid_transaction_builder.and_provides((sender_address, transaction_nonce));
                // Enforce waiting for the tx with the previous nonce,
                // to be either executed or ordered before in the block
                if transaction_nonce > sender_nonce {
                    valid_transaction_builder = valid_transaction_builder
                        .and_requires((sender_address, Felt252Wrapper(transaction_nonce.0 - FieldElement::ONE)));
                }
            }

            valid_transaction_builder.build()
        }

        /// From substrate documentation:
        /// Validate the call right before dispatch.
        /// This method should be used to prevent transactions already in the pool
        /// (i.e. passing validate_unsigned) from being included in blocks in case
        /// they became invalid since being added to the pool.
        ///
        /// In the default implementation of pre_dispatch for the ValidateUnsigned trait,
        /// this function calls the validate_unsigned function in order to verify validity
        /// before dispatch. In our case, since transaction was already validated in
        /// `validate_unsigned` we can just return Ok.
        fn pre_dispatch(_call: &Self::Call) -> Result<(), TransactionValidityError> {
            Ok(())
        }
    }
}

/// The Starknet pallet internal functions.
impl<T: Config> Pallet<T> {
    /// Returns the transaction for the Call
    ///
    /// # Arguments
    ///
    /// * `call` - The call to get the sender address for
    ///
    /// # Returns
    ///
    /// The transaction
    fn get_call_transaction(call: Call<T>) -> Result<UserAndL1HandlerTransaction, ()> {
        let tx = match call {
            Call::<T>::invoke { transaction } => UserTransaction::Invoke(transaction).into(),
            Call::<T>::declare { transaction, contract_class } => {
                UserTransaction::Declare(transaction, contract_class).into()
            }
            Call::<T>::deploy_account { transaction } => UserTransaction::DeployAccount(transaction).into(),
            Call::<T>::consume_l1_message { transaction, paid_fee_on_l1 } => {
                UserAndL1HandlerTransaction::L1Handler(transaction, paid_fee_on_l1)
            }
            _ => return Err(()),
        };

        Ok(tx)
    }

    /// Creates a [BlockContext] object. The [BlockContext] is needed by the blockifier to execute
    /// properly the transaction. Substrate caches data so it's fine to call multiple times this
    /// function, only the first transaction/block will be "slow" to load these data.
    pub fn get_block_context() -> BlockContext {
        let block_number = UniqueSaturatedInto::<u64>::unique_saturated_into(frame_system::Pallet::<T>::block_number());
        let block_timestamp = Self::block_timestamp();

        let fee_token_address = Self::fee_token_address();
        let sequencer_address = Self::sequencer_address();

        let chain_id = Self::chain_id_str();

        let vm_resource_fee_cost = Default::default();
        // FIXME: https://github.com/keep-starknet-strange/madara/issues/329
        let gas_price = 10;
        BlockContext {
            block_number: BlockNumber(block_number),
            block_timestamp: BlockTimestamp(block_timestamp),
            chain_id: ChainId(chain_id),
            sequencer_address,
            fee_token_address,
            vm_resource_fee_cost,
            invoke_tx_max_n_steps: T::InvokeTxMaxNSteps::get(),
            validate_max_n_steps: T::ValidateMaxNSteps::get(),
            gas_price,
            max_recursion_depth: T::MaxRecursionDepth::get(),
        }
    }

    /// convert chain_id
    #[inline(always)]
    pub fn chain_id_str() -> String {
        unsafe { from_utf8_unchecked(&T::ChainId::get().0.to_bytes_be()).to_string() }
    }

    /// Get the block hash of the previous block.
    ///
    /// # Arguments
    ///
    /// * `current_block_number` - The number of the current block.
    ///
    /// # Returns
    ///
    /// The block hash of the parent (previous) block or 0 if the current block is 0.
    #[inline(always)]
    pub fn parent_block_hash(current_block_number: &u64) -> Felt252Wrapper {
        if current_block_number == &0 { Felt252Wrapper::ZERO } else { Self::block_hash(current_block_number - 1) }
    }

    /// Get the current block timestamp in seconds.
    ///
    /// # Returns
    ///
    /// The current block timestamp in seconds.
    #[inline(always)]
    pub fn block_timestamp() -> u64 {
        let timestamp_in_millisecond: u64 = T::TimestampProvider::now().unique_saturated_into();
        timestamp_in_millisecond / 1000
    }

    /// Get the number of transactions in the block.
    #[inline(always)]
    pub fn transaction_count() -> u128 {
        Self::pending().len() as u128
    }

    /// Get the number of events in the block.
    #[inline(always)]
    pub fn event_count() -> u128 {
        TxEvents::<T>::iter_values().map(|v| v.len() as u128).sum()
    }

    /// Call a smart contract function.
    pub fn call_contract(
        address: ContractAddress,
        function_selector: EntryPointSelector,
        calldata: Calldata,
    ) -> Result<Vec<Felt252Wrapper>, DispatchError> {
        // Get current block context
        let block_context = Self::get_block_context();
        // Get class hash
        let class_hash = ContractClassHashes::<T>::try_get(address).map_err(|_| Error::<T>::ContractNotFound)?;

        let entrypoint = CallEntryPoint {
            class_hash: Some(class_hash),
            code_address: None,
            entry_point_type: EntryPointType::External,
            entry_point_selector: function_selector,
            calldata,
            storage_address: address,
            caller_address: ContractAddress::default(),
            call_type: CallType::Call,
            initial_gas: INITIAL_GAS,
        };

        let max_n_steps = block_context.invoke_tx_max_n_steps;
        let mut resources = ExecutionResources::default();
        let mut entry_point_execution_context =
            EntryPointExecutionContext::new(block_context, Default::default(), max_n_steps);

        match entrypoint.execute(
            &mut BlockifierStateAdapter::<T>::default(),
            &mut resources,
            &mut entry_point_execution_context,
        ) {
            Ok(v) => {
                log!(debug, "Successfully called a smart contract function: {:?}", v);
                let result = v.execution.retdata.0.iter().map(|x| (*x).into()).collect();
                Ok(result)
            }
            Err(e) => {
                log!(error, "failed to call smart contract {:?}", e);
                Err(Error::<T>::TransactionExecutionFailed.into())
            }
        }
    }

    /// Get storage value at
    pub fn get_storage_at(contract_address: ContractAddress, key: StorageKey) -> Result<StarkFelt, DispatchError> {
        // Get state
        ensure!(ContractClassHashes::<T>::contains_key(contract_address), Error::<T>::ContractNotFound);
        Ok(Self::storage((contract_address, key)))
    }

    /// Store a Starknet block in the blockchain.
    ///
    /// # Arguments
    ///
    /// * `block_number` - The block number.
    fn store_block(block_number: u64) {
        let block: StarknetBlock;
        if frame_system::Pallet::<T>::digest().logs().len() == 1 {
            match &frame_system::Pallet::<T>::digest().logs()[0] {
                DigestItem::PreRuntime(mp_digest_log::MADARA_ENGINE_ID, encoded_data) => {
                    block = match StarknetBlock::decode(&mut encoded_data.as_slice()) {
                        Ok(b) => b,
                        Err(e) => {
                            log!(error, "Failed to decode block: {:?}", e);
                            return;
                        }
                    };

                    let blockhash = Felt252Wrapper::try_from(block.header().extra_data.unwrap()).unwrap();
                    BlockHash::<T>::insert(block_number, blockhash);
                    Pending::<T>::kill();
                    let digest = DigestItem::Consensus(MADARA_ENGINE_ID, mp_digest_log::Log::Block(block).encode());
                    frame_system::Pallet::<T>::deposit_log(digest);
                }
                _ => {
                    log!(info, "Block not found in store_block")
                }
            }
        } else {
            let transactions = Self::pending();
            let transaction_hashes = Self::pending_hashes();
            assert_eq!(
                transactions.len(),
                transaction_hashes.len(),
                "transactions and transaction hashes should be the same length"
            );
            let transaction_count = transactions.len();

            let parent_block_hash = Self::parent_block_hash(&block_number);
            let events: Vec<StarknetEvent> = transaction_hashes.iter().flat_map(TxEvents::<T>::take).collect();

            let global_state_root = Felt252Wrapper::default();

            let sequencer_address = Self::sequencer_address();
            let block_timestamp = Self::block_timestamp();

            let chain_id = Self::chain_id();
            let (transaction_commitment, event_commitment) =
                mp_commitments::calculate_commitments::<T::SystemHash>(&transactions, &events, chain_id, block_number);
            let protocol_version = T::ProtocolVersion::get();
            let extra_data = None;

            let block = StarknetBlock::new(
                StarknetHeader::new(
                    parent_block_hash.into(),
                    block_number.into(),
                    BlockStatus::default(),
                    global_state_root.into(),
                    sequencer_address,
                    block_timestamp,
                    transaction_count as u128,
                    transaction_commitment.into(),
                    events.len() as u128,
                    event_commitment.into(),
                    protocol_version,
                    extra_data,
                ),
                transactions,
            );
            // Save the block number <> hash mapping.
            let blockhash = block.header().hash::<T::SystemHash>();
            BlockHash::<T>::insert(block_number, blockhash);

            // Kill pending storage.
            // There is no need to kill `TxEvents` as we used `take` while iterating over it.
            Pending::<T>::kill();
            PendingHashes::<T>::kill();

            let digest = DigestItem::Consensus(MADARA_ENGINE_ID, mp_digest_log::Log::Block(block).encode());
            frame_system::Pallet::<T>::deposit_log(digest);
        }
    }

    /// Emit events from the call info.
    ///
    /// # Arguments
    ///
    /// * `call_info` — A ref to the call info structure.
    /// * `next_order` — Next expected event order, has to be 0 for a top level invocation
    ///
    /// # Returns
    ///
    /// Next expected event order
    #[inline(always)]
    fn emit_events_in_call_info(tx_hash: TransactionHash, call_info: &CallInfo, next_order: usize) -> usize {
        let mut event_idx = 0;
        let mut inner_call_idx = 0;
        let mut next_order = next_order;

        loop {
            // Emit current call's events as long as they have sequential orders
            if event_idx < call_info.execution.events.len() {
                let ordered_event = &call_info.execution.events[event_idx];
                if ordered_event.order == next_order {
                    let event = StarknetEvent {
                        from_address: call_info.call.storage_address,
                        content: ordered_event.event.clone(),
                    };
                    Self::deposit_event(Event::<T>::StarknetEvent(event.clone()));
                    TxEvents::<T>::append(tx_hash, event);
                    next_order += 1;
                    event_idx += 1;
                    continue;
                }
            }

            // Go deeper to find the continuation of the sequence
            if inner_call_idx < call_info.inner_calls.len() {
                next_order =
                    Self::emit_events_in_call_info(tx_hash, &call_info.inner_calls[inner_call_idx], next_order);
                inner_call_idx += 1;
                continue;
            }

            // At this point we have iterated over all sequential events and visited all internal calls
            break;
        }

        next_order
    }

    /// Estimate the fee associated with transaction
    pub fn estimate_fee(transactions: Vec<UserTransaction>) -> Result<Vec<(u64, u64)>, DispatchError> {
        let chain_id = Self::chain_id();

        fn execute_txs_and_rollback<T: pallet::Config>(
            txs: Vec<UserTransaction>,
            block_context: &BlockContext,
            disable_nonce_validation: bool,
            chain_id: Felt252Wrapper,
        ) -> Vec<TransactionExecutionResult<TransactionExecutionInfo>> {
            let mut execution_results = vec![];
            let _: Result<_, DispatchError> = storage::transactional::with_transaction(|| {
                for tx in txs {
                    let result = match tx {
                        UserTransaction::Declare(tx, contract_class) => {
                            let executable = tx
                                .try_into_executable::<T::SystemHash>(chain_id, contract_class, true)
                                .map_err(|_| Error::<T>::InvalidContractClass)
                                .expect("Contract class should be valid");
                            executable.execute(
                                &mut BlockifierStateAdapter::<T>::default(),
                                block_context,
                                true,
                                disable_nonce_validation,
                            )
                        }
                        UserTransaction::DeployAccount(tx) => {
                            let executable = tx.into_executable::<T::SystemHash>(chain_id, true);
                            executable.execute(
                                &mut BlockifierStateAdapter::<T>::default(),
                                block_context,
                                true,
                                disable_nonce_validation,
                            )
                        }
                        UserTransaction::Invoke(tx) => {
                            let executable = tx.into_executable::<T::SystemHash>(chain_id, true);
                            executable.execute(
                                &mut BlockifierStateAdapter::<T>::default(),
                                block_context,
                                true,
                                disable_nonce_validation,
                            )
                        }
                    };
                    execution_results.push(result);
                }
                storage::TransactionOutcome::Rollback(Ok(()))
            });
            execution_results
        }

        let execution_results = execute_txs_and_rollback::<T>(
            transactions,
            &Self::get_block_context(),
            T::DisableNonceValidation::get(),
            chain_id,
        );

        let mut results = vec![];
        for res in execution_results {
            match res {
                Ok(tx_exec_info) => {
                    log!(info, "Successfully estimated fee: {:?}", tx_exec_info);
                    if let Some(l1_gas_usage) = tx_exec_info.actual_resources.0.get("l1_gas_usage") {
                        results.push((tx_exec_info.actual_fee.0 as u64, *l1_gas_usage as u64));
                    } else {
                        return Err(Error::<T>::TransactionExecutionFailed.into());
                    }
                }
                Err(e) => {
                    log!(info, "Failed to estimate fee: {:?}", e);
                    return Err(Error::<T>::TransactionExecutionFailed.into());
                }
            }
        }
        Ok(results)
    }

    pub fn emit_and_store_tx_and_fees_events(
        tx_hash: TransactionHash,
        execute_call_info: Option<CallInfo>,
        fee_transfer_call_info: Option<CallInfo>,
    ) {
        if let Some(call_info) = execute_call_info {
            let _ = Self::emit_events_in_call_info(tx_hash, &call_info, 0);
        }
        if let Some(call_info) = fee_transfer_call_info {
            let _ = Self::emit_events_in_call_info(tx_hash, &call_info, 0);
        }
    }

    fn store_transaction(tx_hash: TransactionHash, tx: Transaction, revert_reason: Option<String>) {
        Pending::<T>::append(tx);
        PendingHashes::<T>::append(tx_hash);
        TxRevertError::<T>::set(tx_hash, revert_reason);
    }

    pub fn chain_id() -> Felt252Wrapper {
        T::ChainId::get()
    }
    pub fn is_transaction_fee_disabled() -> bool {
        T::DisableTransactionFee::get()
    }
}<|MERGE_RESOLUTION|>--- conflicted
+++ resolved
@@ -177,7 +177,6 @@
         /// The block is being finalized.
         fn on_finalize(_n: BlockNumberFor<T>) {
             assert!(SeqAddrUpdate::<T>::take(), "Sequencer address must be set for the block");
-
             // Create a new Starknet block and store it.
             <Pallet<T>>::store_block(UniqueSaturatedInto::<u64>::unique_saturated_into(
                 frame_system::Pallet::<T>::block_number(),
@@ -185,28 +184,23 @@
         }
 
         /// The block is being initialized. Implement to have something happen.
-<<<<<<< HEAD
-        fn on_initialize(_: T::BlockNumber) -> Weight {
-            frame_support::log::info!("CA PASSE");
+        fn on_initialize(_: BlockNumberFor<T>) -> Weight {
             let digest = frame_system::Pallet::<T>::digest();
             let logs = digest.logs();
-            if logs.len() == 1 {
-                if let DigestItem::PreRuntime(engine_id, encoded_data) = &logs[0] {
-                    if *engine_id == mp_digest_log::MADARA_ENGINE_ID {
-                        // Decode the block data from the digest
-                        if let Ok(block) = StateUpdateWrapper::decode(&mut encoded_data.as_slice()) {
-                            frame_support::log::info!("data {:?}", block);
-                        } else {
-                            frame_support::log::info!("error akhi");
+        
+            if !logs.is_empty() {
+                for log_entry in logs {
+                    if let DigestItem::PreRuntime(engine_id, encoded_data) = log_entry {
+                        if *engine_id == mp_digest_log::MADARA_ENGINE_ID {
+                            match StateUpdateWrapper::decode(&mut encoded_data.as_slice()) {
+                                Ok(state_update) => log!(info, "State diff: {:?}", state_update),
+                                Err(e) => log!(info, "Decoding error: {:?}", e),
+                            }
                         }
                     }
                 }
             }
 
-=======
-        fn on_initialize(_: BlockNumberFor<T>) -> Weight {
-            log!(info, "Initializing block.");
->>>>>>> f3d7324f
             Weight::zero()
         }
 
