--- conflicted
+++ resolved
@@ -24,25 +24,6 @@
 
 use crate::*;
 
-<<<<<<< HEAD
-/// ChainId for Starknet Goerli testnet
-pub const SN_GOERLI_CHAIN_ID: Felt252Wrapper = Felt252Wrapper(starknet_ff::FieldElement::from_mont([
-    3753493103916128178,
-    18446744073709548950,
-    18446744073709551615,
-    398700013197595345
-]));
-
-/// ChainId for Starknet Mainnet
-pub const SN_MAIN_CHAIN_ID: Felt252Wrapper = Felt252Wrapper(starknet_ff::FieldElement::from_mont([
-    17696389056366564951,
-    18446744073709551615,
-    18446744073709551615,
-    502562008147966918,
-]));
-
-=======
->>>>>>> 34e01ea7
 // Configure FRAME pallets to include in runtime.
 
 // --------------------------------------
@@ -177,7 +158,7 @@
     pub const InvokeTxMaxNSteps: u32 = 1_000_000;
     pub const ValidateMaxNSteps: u32 = 1_000_000;
     pub const ProtocolVersion: u8 = 0;
-    pub const ChainId: Felt252Wrapper = SN_MAIN_CHAIN_ID;
+    pub const ChainId: Felt252Wrapper = mp_chain_id::SN_MAIN_CHAIN_ID;
     pub const MaxRecursionDepth: u32 = 50;
 }
 
