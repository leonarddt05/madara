--- conflicted
+++ resolved
@@ -30,8 +30,7 @@
 rayon.workspace = true
 serde.workspace = true
 serde_yaml.workspace = true
-<<<<<<< HEAD
-tokio = { workspace = true, features = ["signal"] }
+tokio.workspace = true
 url.workspace = true
 
 #Instrumentation
@@ -49,10 +48,7 @@
 tracing-core = { workspace = true, default-features = false }
 tracing-opentelemetry = "0.26.0"
 tracing-subscriber = { workspace = true, features = ["env-filter"] }
-=======
-tokio.workspace = true
-url.workspace = true
+
 
 [dev-dependencies]
-rstest.workspace = true
->>>>>>> fe099321
+rstest.workspace = true