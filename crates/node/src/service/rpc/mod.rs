use std::sync::Arc;

use jsonrpsee::server::ServerHandle;

use mc_db::MadaraBackend;
use mc_rpc::{providers::AddTransactionProvider, rpc_api_admin, rpc_api_user, Starknet};
use mp_utils::service::{MadaraService, Service, ServiceRunner};

use metrics::RpcMetrics;
use server::{start_server, ServerConfig};

use crate::cli::RpcParams;

use self::server::rpc_api_build;

mod metrics;
mod middleware;
mod server;

#[derive(Clone)]
pub enum RpcType {
    User,
    Admin,
}

pub struct RpcService {
    config: RpcParams,
    backend: Arc<MadaraBackend>,
    add_txs_method_provider: Arc<dyn AddTransactionProvider>,
    server_handle: Option<ServerHandle>,
    rpc_type: RpcType,
}

impl RpcService {
    pub fn user(
        config: RpcParams,
        backend: Arc<MadaraBackend>,
        add_txs_method_provider: Arc<dyn AddTransactionProvider>,
    ) -> Self {
        Self { config, backend, add_txs_method_provider, server_handle: None, rpc_type: RpcType::User }
    }

    pub fn admin(
        config: RpcParams,
        backend: Arc<MadaraBackend>,
        add_txs_method_provider: Arc<dyn AddTransactionProvider>,
    ) -> Self {
        Self { config, backend, add_txs_method_provider, server_handle: None, rpc_type: RpcType::Admin }
    }
}

#[async_trait::async_trait]
impl Service for RpcService {
<<<<<<< HEAD
    async fn start<'a>(&mut self, runner: ServiceRunner<'a>) -> anyhow::Result<()> {
        let config = self.config.clone();
        let backend = Arc::clone(&self.backend);
        let add_txs_method_provider = Arc::clone(&self.add_txs_method_provider);
        let rpc_type = self.rpc_type.clone();

        let (stop_handle, server_handle) = jsonrpsee::server::stop_channel();

        self.server_handle = Some(server_handle);

        runner.service_loop(move |mut ctx| async move {
            let starknet = Starknet::new(backend, add_txs_method_provider, ctx.clone());
            let metrics = RpcMetrics::register()?;

            let server_config = {
                let (name, addr, api_rpc, rpc_version_default) = match rpc_type {
                    RpcType::User => (
                        "JSON-RPC".to_string(),
                        config.addr_user(),
                        rpc_api_user(&starknet)?,
                        mp_chain_config::RpcVersion::RPC_VERSION_LATEST,
                    ),
                    RpcType::Admin => (
                        "JSON-RPC (Admin)".to_string(),
                        config.addr_admin(),
                        rpc_api_admin(&starknet)?,
                        mp_chain_config::RpcVersion::RPC_VERSION_LATEST_ADMIN,
                    ),
                };
                let methods = rpc_api_build("rpc", api_rpc).into();

                ServerConfig {
                    name,
                    addr,
                    batch_config: config.batch_config(),
                    max_connections: config.rpc_max_connections,
                    max_payload_in_mb: config.rpc_max_request_size,
                    max_payload_out_mb: config.rpc_max_response_size,
                    max_subs_per_conn: config.rpc_max_subscriptions_per_connection,
                    message_buffer_capacity: config.rpc_message_buffer_capacity_per_connection,
                    methods,
                    metrics,
                    cors: config.cors(),
                    rpc_version_default,
                }
            };

            // Services need to be running until they are stopped or else the
            // monitor will enter an invalid state. Maybe there is a better way
            // to represent this contract but for now this works.
            start_server(server_config, ctx.clone(), stop_handle).await?;
            ctx.cancelled().await;

            anyhow::Ok(())
        });

        anyhow::Ok(())
=======
    async fn start(&mut self, join_set: &mut JoinSet<anyhow::Result<()>>, ctx: ServiceContext) -> anyhow::Result<()> {
        let RpcService { config, backend, add_txs_method_provider, .. } = self;

        let starknet =
            Starknet::new(backend.clone(), add_txs_method_provider.clone(), config.storage_proof_config(), ctx.clone());
        let metrics = RpcMetrics::register()?;

        let server_config_user = if !config.rpc_disable {
            let api_rpc_user = rpc_api_user(&starknet)?;
            let methods_user = rpc_api_build("rpc", api_rpc_user).into();

            Some(ServerConfig {
                name: "JSON-RPC".to_string(),
                addr: config.addr_user(),
                batch_config: config.batch_config(),
                max_connections: config.rpc_max_connections,
                max_payload_in_mb: config.rpc_max_request_size,
                max_payload_out_mb: config.rpc_max_response_size,
                max_subs_per_conn: config.rpc_max_subscriptions_per_connection,
                message_buffer_capacity: config.rpc_message_buffer_capacity_per_connection,
                methods: methods_user,
                metrics: metrics.clone(),
                cors: config.cors(),
                rpc_version_default: mp_chain_config::RpcVersion::RPC_VERSION_LATEST,
            })
        } else {
            None
        };

        let server_config_admin = if config.rpc_admin {
            let api_rpc_admin = rpc_api_admin(&starknet)?;
            let methods_admin = rpc_api_build("admin", api_rpc_admin).into();

            Some(ServerConfig {
                name: "JSON-RPC (Admin)".to_string(),
                addr: config.addr_admin(),
                batch_config: config.batch_config(),
                max_connections: config.rpc_max_connections,
                max_payload_in_mb: config.rpc_max_request_size,
                max_payload_out_mb: config.rpc_max_response_size,
                max_subs_per_conn: config.rpc_max_subscriptions_per_connection,
                message_buffer_capacity: config.rpc_message_buffer_capacity_per_connection,
                methods: methods_admin,
                metrics,
                cors: config.cors(),
                rpc_version_default: mp_chain_config::RpcVersion::RPC_VERSION_LATEST_ADMIN,
            })
        } else {
            None
        };

        if let Some(server_config) = &server_config_user {
            // rpc enabled
            self.server_handle_user = Some(start_server(server_config.clone(), join_set, ctx.clone()).await?);
        }

        if let Some(server_config) = &server_config_admin {
            // rpc enabled (admin)
            let ctx = ctx.child().with_id(MadaraService::RpcAdmin);
            ctx.service_add(MadaraService::RpcAdmin);
            self.server_handle_admin = Some(start_server(server_config.clone(), join_set, ctx).await?);
        }

        Ok(())
>>>>>>> 86b2380c
    }

    fn id(&self) -> MadaraService {
        match self.rpc_type {
            RpcType::User => MadaraService::RpcUser,
            RpcType::Admin => MadaraService::RpcAdmin,
        }
    }
}<|MERGE_RESOLUTION|>--- conflicted
+++ resolved
@@ -51,7 +51,6 @@
 
 #[async_trait::async_trait]
 impl Service for RpcService {
-<<<<<<< HEAD
     async fn start<'a>(&mut self, runner: ServiceRunner<'a>) -> anyhow::Result<()> {
         let config = self.config.clone();
         let backend = Arc::clone(&self.backend);
@@ -63,7 +62,12 @@
         self.server_handle = Some(server_handle);
 
         runner.service_loop(move |mut ctx| async move {
-            let starknet = Starknet::new(backend, add_txs_method_provider, ctx.clone());
+            let starknet = Starknet::new(
+                backend.clone(),
+                add_txs_method_provider.clone(),
+                config.storage_proof_config(),
+                ctx.clone(),
+            );
             let metrics = RpcMetrics::register()?;
 
             let server_config = {
@@ -109,72 +113,6 @@
         });
 
         anyhow::Ok(())
-=======
-    async fn start(&mut self, join_set: &mut JoinSet<anyhow::Result<()>>, ctx: ServiceContext) -> anyhow::Result<()> {
-        let RpcService { config, backend, add_txs_method_provider, .. } = self;
-
-        let starknet =
-            Starknet::new(backend.clone(), add_txs_method_provider.clone(), config.storage_proof_config(), ctx.clone());
-        let metrics = RpcMetrics::register()?;
-
-        let server_config_user = if !config.rpc_disable {
-            let api_rpc_user = rpc_api_user(&starknet)?;
-            let methods_user = rpc_api_build("rpc", api_rpc_user).into();
-
-            Some(ServerConfig {
-                name: "JSON-RPC".to_string(),
-                addr: config.addr_user(),
-                batch_config: config.batch_config(),
-                max_connections: config.rpc_max_connections,
-                max_payload_in_mb: config.rpc_max_request_size,
-                max_payload_out_mb: config.rpc_max_response_size,
-                max_subs_per_conn: config.rpc_max_subscriptions_per_connection,
-                message_buffer_capacity: config.rpc_message_buffer_capacity_per_connection,
-                methods: methods_user,
-                metrics: metrics.clone(),
-                cors: config.cors(),
-                rpc_version_default: mp_chain_config::RpcVersion::RPC_VERSION_LATEST,
-            })
-        } else {
-            None
-        };
-
-        let server_config_admin = if config.rpc_admin {
-            let api_rpc_admin = rpc_api_admin(&starknet)?;
-            let methods_admin = rpc_api_build("admin", api_rpc_admin).into();
-
-            Some(ServerConfig {
-                name: "JSON-RPC (Admin)".to_string(),
-                addr: config.addr_admin(),
-                batch_config: config.batch_config(),
-                max_connections: config.rpc_max_connections,
-                max_payload_in_mb: config.rpc_max_request_size,
-                max_payload_out_mb: config.rpc_max_response_size,
-                max_subs_per_conn: config.rpc_max_subscriptions_per_connection,
-                message_buffer_capacity: config.rpc_message_buffer_capacity_per_connection,
-                methods: methods_admin,
-                metrics,
-                cors: config.cors(),
-                rpc_version_default: mp_chain_config::RpcVersion::RPC_VERSION_LATEST_ADMIN,
-            })
-        } else {
-            None
-        };
-
-        if let Some(server_config) = &server_config_user {
-            // rpc enabled
-            self.server_handle_user = Some(start_server(server_config.clone(), join_set, ctx.clone()).await?);
-        }
-
-        if let Some(server_config) = &server_config_admin {
-            // rpc enabled (admin)
-            let ctx = ctx.child().with_id(MadaraService::RpcAdmin);
-            ctx.service_add(MadaraService::RpcAdmin);
-            self.server_handle_admin = Some(start_server(server_config.clone(), join_set, ctx).await?);
-        }
-
-        Ok(())
->>>>>>> 86b2380c
     }
 
     fn id(&self) -> MadaraService {
