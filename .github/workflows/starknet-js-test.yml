name: Starknet-js Compatibility Tests

on:
  workflow_dispatch:
  workflow_call:

jobs:
  js-test:
    runs-on: ubuntu-latest
    steps:
      - uses: actions/checkout@v3
      - name: Restore Madara binary
        uses: actions/cache@v3
        with:
          path: target/release/madara
          key: ${{ runner.os }}-madara-${{ hashFiles('Cargo.lock') }}
          fail-on-cache-miss: true
      - name: Restore Cairo build artifacts
        uses: actions/cache@v3
        with:
          path: cairo/target
          key: ${{ runner.os }}-madara-${{ hashFiles('Scarb.lock') }}
          fail-on-cache-miss: true
      - name: Setup dev chain and run tests
        run: |
<<<<<<< HEAD
          ./target/release/madara --name madara --base-path ../madara_db --telemetry-disabled --rpc-port 9944 --rpc-cors "*" --rpc-external --devnet --preset devnet --gas-price 4 &
=======
          ./target/release/madara --name madara --base-path ../madara_db --rpc-port 9944 --rpc-cors "*" --rpc-external --devnet --preset devnet &
>>>>>>> a6472357
          MADARA_PID=$!
          while ! echo exit | nc localhost 9944; do sleep 1; done
          cd tests/js_tests
          npm install
          npm test
          kill $MADARA_PID<|MERGE_RESOLUTION|>--- conflicted
+++ resolved
@@ -23,11 +23,7 @@
           fail-on-cache-miss: true
       - name: Setup dev chain and run tests
         run: |
-<<<<<<< HEAD
-          ./target/release/madara --name madara --base-path ../madara_db --telemetry-disabled --rpc-port 9944 --rpc-cors "*" --rpc-external --devnet --preset devnet --gas-price 4 &
-=======
           ./target/release/madara --name madara --base-path ../madara_db --rpc-port 9944 --rpc-cors "*" --rpc-external --devnet --preset devnet &
->>>>>>> a6472357
           MADARA_PID=$!
           while ! echo exit | nc localhost 9944; do sleep 1; done
           cd tests/js_tests
