# Madara Changelog

## Next release

<<<<<<< HEAD
- fix(db): storing a block needs to clear the current pending block
=======
- fix(sync): Fixed pipeline stalling on machines with few cpu cores
- fix(rpc): handle batched requests in middleware
- chore: padded devnet address display with 64 chars
>>>>>>> d7892b2f
- feat(script): added more capabilities to the launcher script
- fix(fgw): sync from other nodes and block signature
- fix: added more launcher capabilities
- fix(cleanup): Updated EditorConfig to 4-space indents
- fix(tests): Fixed local testing scripts
- fix: override chain config
- fix: estimate_fee should through an error if any txn fails
- fix: rejected transaction block production panic
- fix(sync): pending block retrying mechanism
- feat(clean): dc_db: rename `DbBlockId::BlockN` to `DbBlockId::Number`
- feat(cli): Environment variables can be used to specify Madara parameters
- fix:(tests): Add testing feature to mc-db dev dependency (#294)
- feat: new crate gateway client & server
- test: Starknet-js basic tests added
- test: add block conversion task test
- fix(docs): updated readme and fixed launcher
- fix(ci): added gateway key to fix rate limit on tests
- feat(cli): launcher script and release workflows
- fix: cleaned cli settings for sequencer, devnet and full
- feat: move to karnot runner
- fix: docker file fixes for devnet
- fix(block-production): fix bouncer calculation and declared classes
- fix: Fix pending block sync and add real FGW tests
- test: tests added for verify and apply task in l2 sync
- fix: UDC cairo 0 migration & events logic fix
- fix: response of spec version rpc call fixed
- tests: integration test for l2 fetch task added
- refactor: calculate class hashes in devnet
- feat: add config file and preset configure chain
- refactor: change default chain id and add custom flag to override
- fix: generate a fixed set of public and private keys for devnet
- fix: defaulted l1 gas price in devnet mode
- fix: fixed anvil port value in tests
- fix: flaky tests in gas price worker fixed
- ci: add coveralls report
- test: added tests for declare and deploy transactions
- fix: pending block must always be returned in rpc even if none is in db
- fix: fixed the starting block arg with an ignore_block_order argument
- docs: fixed Docker Compose instructions
- fix: removed unused dependencies with udeps and machete
- feat: add devnet via `--devnet` cli argument
- refactor: class import from FGW
- code docs: documented how get_storage_at is implemented
- fix: L1 rpc <=> network mismatch
- feat: rpc versioning
- feat: bumping Starknet version from v0.13.2 to Starknet v0.13.2.1
- fix: replaced old namings with adapted namings
- refactor: block import is now centrally done in a single crate
- tests: add e2e tests for rpc read methods
- tests: add e2e tests for the node
- fix: fixed some readme stuff
- feat: gas price provider added for block production
- feat: l1 sync service
- feat: gas price worker for l1
- test: tests added for eth client and event subscription
- feat: Added l1->l2 messaging
- test: add unitests primitives
- tests: add e2e tests for the node
- tests: add tests for the rpcs endpoints
- fix: pending contract storage not stored properly
- test: add tests crate `db`
- fix: --sync-l1-disabled cli option (#225)
- feat: experimental block production and mempool
- refactor: L1BlockMetric is intialized inside the EthereumClient new function
- refactor: BlockMetrics divided in L1BlockMetrics and BlockMetrics
- test: tests added for eth client and event subscription
- feat: add support for Starknet version 0.13.2
- fix(l1): removed free l1 endpoint list
- removed l1.rs from the sync crate and refactored it with alloy inside eth crate
- refactor: removed l1.rs from the sync crate and refactored it with alloy inside eth crate
- refactor: eth client (l1 crate) refactored with alloy
- feat: added l1 crate (eth crate)
- fix(metrics): removed influx and added l2_state_size data
- fix: command to start the Madara client
- refactor: database error unification
- feat: raise file-descriptor limit
- fix: docker
- fix: pending storage & sequencer_provider
- refactor: support pending blocks & db crate
- refactor: new crate exec
- fix(issue): Removed unrelated link from issue template
- feat: adding new readme and github issue templates for codebase reorg
- fix: trace, execution state_diff
- refactor: store compiled contract class
- fix: rate limit on classes
- refactor: use Felt in DB
- fix: fix sepolia by updating bonsai-trie
- feat(class): change class definition storage
- fix: pending block sync
- fix: transaction traces
- feat: store tx receipts
- refactor: new type StarknetVersion
- refactor: update starknet-rs with Felt
- fix(rpc): fixed block not found error on get_class method
- fix (rpc): get_transaction_status
- fix(cleanup): clean up around the Cargo.toml files, error handling and cli arguments
- fix(db): fault tolerance (database is not corrupted when the node is unexpectedly shut down / killed)
- fix(rpc): fixed state update deserialization
- fix(hashes): fixed tx by hash retrieval
- fix(logs): fixed logs and get_state_update
- refactor: remove primitives/felt
- refactor: move convert.rs to felt_wrapper.rs
- fix(decode): fix mapping db decoding
- feat: store reverted txs hashes
- feat(l1): added l1 free rpc url if none is provided
- cleanup: clean DB statics
- refactor: improve compatibility without forks
- fix(metrics): fixed some metrics endpoints
- fix(metrics): fix prometheus endpoint port
- fix(hashes): Fix invoke tx hashes for version v3
- fix: re-add prometheus, doc cli args, log format
- fix(program): Changed visibility of program serializer + archived
- fix(classes): remove the classes ordenation to allow fork rebasements
- fix(felt): enforce Felt type as much as possible into compute_hash.rs
- fix(logs): fixed some logs and others
- fix(rpc): fixed block storage column
- chore: update dependencies
- fix(hashers): cleaned hashers using types core hashers and Felt
- refactor: remove substrate block storage
- feat(infra): Added boilerplate to deploy a grafana/prometheus dashboard
- refacor: use db hash
- refactor: l2-sync
- refactor: remove crate mp-mapping-sync
- fix(rpc): get_nonce
- fix(rpc): get_class
- refactor: mapping db
- perf(db): contract key history now using rocksdb iterators for history
- fix(root): Cleaned state root commitments crate
- fix(hash): declare tx v0 hash computation
- perf(db): db contract history parallel fetching and batching
- remove RuntimeApi on RPC
- feat(metrics): Added sync time metrics
- refactor: using const and OnceCell instead of lazy_static
- refactor: remove crate mp-storage
- feat(infra): corrected dockerfile + docker-compose
- fix(rpc): error handling
- fix(lib): updated core libs to match oss
- fix: state root - replaced_classes commit
- feat: fetch block and state update in only one request
- feat: added madara launcher script
- fix: creation of the block context
- fix: is_missing_class
- fix: state root - replaced_classes
- feat(db): backups
- fix: state root for nonce
- fix: store the first history in storage ket
- perf: improved perfs with parallelized iteration over tx hashes cache
- fix: graceful shutdown of rocksdb on ctrl+c
- fix: better error handling around l1 and l2 sync
- perf: compile with target_cpu=skylake by default
- perf: storage key with encode
- fix: bloc context blockifier
- feat: up blockifier to v0.6.0-rc.2
- fix: change bonsai-trie fork location
- refactor: remove L1HandlerTxFee
- feat: up blockifier to v0.6.0-rc.2
- refactor: remove L1HandlerTxFee
- refactor: remove blockifier dependencie
- perf: convert blocks in parallel
- feat(commitments): Joined hash computation in event and tx commitments
- feat(l2 sync): polling to get new blocks once sync has caught up with the chain
- perf: store key
- fix: sync, remove `unwrap` in storage
- fix(classes): Fixed classes on the RPC level by adding ordering and complete deserialisation
- fix: class update
- feat: store key/value in `--disble-root` mode
- fix: storage nonce and key/value
- fix: class and store updates and block desync after ctrl+c
- fix: compile without libm
- fix: genesis state_update
- refactor: optimize get_class_at
- fix: crash build genesis on restart
- fix(classes): Fixed sierra exception on block 31625 and added --starting-block arg
- fix(db): with new implementation ContractStorage
- fix: fee_type for `simulate_transactions` rpc call
- feat(rocksdb): replaced most async database operations iwth multigets and batched inserts
- fix: get_state_update with new storage
- up: starknet-rs
- fix: exec on receipt
- feat(RPC): refacto `trace_transaction` and `trace_block_transaction`
- fix(proposer_factory): Removed and clean a lot of stuff on Client side, mostly node crate
- feat(storage): removed the use of `BonsaiStorage` logs
- feat(storage): removed dependance on `StateUpdateWrapper`
- feat(storage): state diff are now stored for each block
- CI: fix toolchain
- CI: add `cargo test` on PR
- refactor: remove dead code on `Struct Starknet<..>`
- fix: verify_l2
- feat(rpc): remove duplicated code, add mod 'utils'
- feat(storage): started migrating storage to the bonsai-lib
- fix: fix crashing cases on `get_block_with_receipts`
- fix: fix get_events minor issues
- fix: l1HandlerTx computed for commit
- refactor: optimise get_events RPC
- fix(root): fixed state commitments broken due to genesis loader
- feat(docker): add dockerfile and docker-compose
- fix: fix implementation `get_storage_at()` for `BlockifierStateAdapter`
- fix(sync): Fix end condition of the l2 sync
- fix(rpc): fix chain id method for mainnet
- fix(class): Fix Sierra classes conversion (missing abis)
- fix(compute): Fixed prepare_data_availability_modes computation
- feat(rpc): add pending block to `get_block_with_receipts` rpc call
- chore: update bonsai-trie (benefit from perf boost)
- feat(rpc): add `get_block_with_receipts` rpc call
- refactor: remove crate mp-state, mp-fee, mp-messages
- fix(class): Fix class conversions to support legacy Sierra versions
- feat: rebase blockifier
- feat(check): Added a state root check to ensure synced compatibility
- feat(metrics): Add prometheus metrics for mapping worker
- feat(storage): finished migrating contract storage to our backend bonsai trie dbs
- feat(storage): set up type-safe bonsai storage abstractions for usage in RPC
- fix(root): fix state root computation
- refactor: refactor mc-db crate
- feat(api_key): api key passed to FetchConfig correctly
- feat(api_key): Added support for --gateway-api to avoid rate limit from the gateway
- fix(latest): Retrieve latest synced block via internal client
- perf(l2 sync): parallelize commitment computation and refactor part of l2 io sync
- refactor: rpc methods and removed rpc-core
- feat: add an optional TUI dashboard
- feat(bonsai): Bumped bonsai lib to latest opti
- refactor(generic): reduced runtime dependence on generics
- fix(sync): Cleaned mc-sync isolating fetch process + added shared SyncStatus
- feat(self-hosted): host our own runner
- fix(deps): Removed unused dependencies
- feat(multi-trie): Added support for persistent storage tries
- feat(pending): added support for pending blocks in RPC requests
- perf(l2 sync): parallel fetching of blocks, classes, state updates
- fix l1 thread to reflect correct state_root, block_number, block_hash
- fix: remove gas_price and update starknet-rs from fork (temporary fix)
- fix(root): got state root to work (does not support class root yet)
- refactor(substrate_hash): Substrate hash is now retrieved via rpc client in
  `l2.rs`
- fix(worflows): fix toolchain and cache issue
- feat: Removal of the hardcoded mainnet configuration
- refactor: pass new CI
- fix(workflows): Fix madara CI
- feat(rpc): add_invoke_tx, add_deploy_account_tx, add_declare_tx
- feat(rpc): tx_receipt, re-execute tx
- feat(script): added CI scripts for starting Madara and comparing JSON RPC
  calls
- perf(verify_l2): parallelized l2 state root update
- perf(state_commitment): parallelized state commitment hash computations
- fix(L1): fix l1 thread with battle tested implementation + removed l1-l2
- fix: update and store ConfigFetch in l2 sync(), chainId rpc call
- fix: get_events paging with continuation_token
- fix(class): #125
- fix(getStorageAt): #28
- fix(genesis): #107
- fix(class): #32 #33 #34
- fix(class): #116
- feat(class): download classes from sequencer
- feat: update and store highest block hash and number from sequencer
- feat: store events in block, return events in call get_transaction_receipt
- fix: updating outdated links to external resources in documentation
- feat(client/data-availability): implement custom error handling
- fix: get_block_by_block_hash then default rather than error
- feat(rpc): added `get_state_update` real values from DA db
- feat: add transparent representation to `Felt252Wrapper`
- feat(rpc/trace_api): add `trace_block_transaction`
- chore(db): changed the way hashes are encoded
- feat(rpc/trace_api): add `trace_transaction`

## v0.7.0

- chore: release v0.7.0
- refacto: remove abusive `TryInto` impl
- dev: optimize tx trace creation
- dev: make Madara std compatible
- CI: fix taplo version
- chore: add cache usage for `getEvents` and `getTransactionReceipt`
- fix: cairo1 contracts should be identified by their sierra class hash
- fix(cli): repair broken cli for da conf
- feat(client): on `add_declare_transaction` store sierra contract classes in
  the madara backend
- chore: use struct error in client/db
- fix: don't ignore Sierra to CASM mapping in genesis config
- refacto: early exit txs fee estimation when one fails
- dev: fix linter warning in README.md
- fix: remove waiting loop from `getTxReceipt`
- feat: types in `mp-transactions` impl a method to get their version
- feat: make L1 gas price a `const` of the `RuntimeConfig`
- fix: broken class hashes and contracts in genesis
- refactor: rename LAST_SYNCED_L1_BLOCK to be more clear
- chore: add headers to da calldata, fix eth da in sovereign mode
- refacto(simulate_tx): move logic to the client
- chore: added ca-certificate in DockerFile for SSL related issues
- chore(primitives/commitment): remove crate
- chore(primitives/block/header): remove starknet-trie dependent fields
- refacto(primitives/db): add a temporary way to get a fake global state root
- feat(rpc): add starknet_version and eth_l1_gas_fee on block header
- fix(spec_version): spec version now returning 0.5.1
- chore: feature flags for avail and celestia DA
- feat(rpc): added support for v0.5.1 JSON-RPC specs
- feat(rpc): added ordered messages/events in trace fields
- feat(rpc): support for starknet.rs v0.5.1 version
- feat(rpc): added execution resources in trace fields
- feat(rpc): added state diff field in trace fields
- refactor: removed benchmarking folder and traces of CI pipeline
- fix: decouple is_query into is_query and offset_version
- feat: add sierra to casm class hash mapping to genesis assets
- chore: remove ArgentMulticall from genesis assets
- feat: remove `seq_addr_updated` from `GenesisData`
- chore: added prometheus metrics for da layer
- chore: bump celestia rpc crate version
- fix(DA): run the proof first then the state update
- fix: `prove_current_block` is called after `update_state`
- ci: add foundry ci task to push workflow
- fix: first tx for non deployed account is valid
- fix: incorrect base url for fetching config
- feat: add predeployed accounts to genesis state
- feat(rpc): Added starknet_simulateTransactions
- fix: Change serialization of bitvec to &[u8] in merkle tree to avoid memory
  uninitialized
- chore: change SCARB config version for foundry CI
- feat(da): update da calldata encoding to v0.11.0 spec, da conf examples, da
  conf flag, da-tests in CI
- refactor: use `map` in `estimate_fee` to stop computation on error
- fix(node/commands): md5 are also checked when running setup --from-local
- feat(data-availability): extend eth config with poll interval
- fix(snos-output): expose snos codec, remove unused `get_starknet_messages`
  runtime method, and unnecessary mp-snos-output dependencies
- feat(program-hash): add new pallet constant for Starknet OS progam hash;
  expose runtime getter method; add dedicated crate to manage versions
- feat(runtime): expose fee token address getter method
- feat(settlement): run client thread responsible for pushing state updates and
  messaging on Ethereum
- feat(settlement): starknet core contract tests with anvil sandbox
- fix(rpc-test): incorrect node url
- feat(settlement): e2e test with Madara node settling on Ethereum contract
- refactor: use `map` in `estimate_fee` to stop computation on error
- fix: `tempdir` crate has been deprecated; use `tempfile` instead
- dev: add avail and celestia crates behind a feature flag
- dev: replace md5 with sha3_256 hash function
- feat: fixing getNonce Rpc Call and adding a new test
- refactor: use Zaun crate for Starknet core contract bindings
- refactor: use Anvil sandbox from Zaun crate
- feat(rpc): estimateMessageFee RPC call implementation

## v0.6.0

- chore: release v0.6.0
- refacto: substrate/starknet names in rpc library
- feat(rpc): Added starknet_getTransactionStatus and removed
  starknet_pendingTransactions
- feat(rpc): add starknet_specVersion rpc + added test for future support
- docs: Added v0.6.0-rc5 documentation above the rpc method functions
- dev(deps): bump starknet rs, use Eq for EmmitedEvents comparaison
- test(rust-rpc-test): use undeclared contracts for declare transactions testing
- build: update blockifier, fix divergent substrat block hash
- chore: remove tests that run in wasm and native, only wasm from now
- chore: split StarknetRpcApi trait in two, like in openRPC specs
- refacto: move starknet runtime api in it's own crate
- chore: update README.md and getting-started.md
- chore: remove crates that have been copy-pasted from plkdtSDK
- feat(rpc): return deployed contract address and actual fee in transaction
  receipt
- fix: Wait for 1 minute for transaction to be processed in
  get_transaction_receipt rpc
- ci: Fix starknet foundry sncast not found
- fix: Ensure transaction checks are compatible with starknet-rs
- ci: Run Starknet Foundry tests against Madara RPC
- fix: add name, symbol and decimals to fee token storage
- fix: dependencies for dockerfile and binaries
- docs: add translation of madara beast article to spanish
- chore: update starknet-js version in faucet-setup docs
- dev(compilation): add incremental compilation
- feat(rpc): add support for bulk estimate fee
- feat: add argent multicall contract to genesis
- chore(data-availability): update avail-subxt to version 0.4.0
- fix(ci): setup should fetch files from local config
- chore: deprecate `madara-app` and `madara-dev-explorer` modules
- chore(data-availability-avail): implement fire and forget, and add ws
  reconnection logic
- chore: update `polkadot-sdk` to `release-polkadot-v1.3.0`
- feat: fallback default file for DA and Settlement configuration files

## v0.5.0

- chore: release v0.5.0
- test: add transaction pool logic unit tests
- feat(client): spawn a task that listen to storage changes and build the
  resulting commiment state diff for each block
- dev(StarknetRPC): log error received from node before mapping to
  InternalServerError
- fix: change 'nonce too high' to log in debug instead of info
- chore: update deps, vm ressource fee cost are now FixedU128, and stored in an
  hashmap
- ci: change jobs order in the workflow
- ci: run integrations tests in the same runner as build
- ci: replace ci cache with rust-cache
- fix(transactions): remove `nonce` field from InvokeV0 tx
- feat(transactions): don't enforce ordering in validate_unsigned for invokeV0
- test(pallet): add function to get braavos hash
- fix: event commitment documentation typo
- ci: added testing key generation in the ci
- fix(starknet-rpc-test): init one request client per runtime
- test: validate Nonce for unsigned user txs
- fix: fixed declare V0 placeholder with the hash of an empty list of felts
- feat(cli): `run` is the by default command when running the `madara` bin
- refacto(cli): `run` and `setup` commands are defined in their own files
- refacto(cli): `run.testnet` argument removed in favor of the substrate native
  `chain` arg
- feat(cli): `run.fetch_chain_spec` argument removed in favor of the substrate
  native `chain` arg
- feat(cli): `setup` require a source file, either from an url or a path on the
  local filesystem
- chore(cli): use `Url`, `Path` and `PathBuf` types rather than `String`
- refacto(cli): moved the pallet/chain_spec/utils methods to the node crate
- feat(cli): `madara_path` arg has been remove, we use the substrate native
  `base_path` arg instead
- feat(cli): sharingan chain specs are loaded during the compilation, not
  downloaded from github
- refacto(pallet/starknet): `GenesisLoader` refactored as `GenesisData` + a
  `base_path` field
- feat(cli): for `run` param `--dev` now imply `--tmp`, as it is in substrate
- test(starknet-rpc-test): run all tests against a single madara node
- fix(service): confusing message when node starts (output the actual sealing
  method being used)
- refactor(sealing): how the sealing mode is passed into runtime
- feat(sealing): finalization for instant sealing
- test(starknet-js-test): run basic starknetjs compatibility tests again the
  madara node
- feat(cache-option): add an option to enable aggressive caching in command-line
  parameters

## v0.4.0

- chore: release v0.4.0
- feat: better management of custom configurations for genesis assets
- feat: use actual vm resource costs
- fix: add setup and run for rpc tests
- fix: fix clap for run command
- fix: add `madara_path` flag for setup command
- fix: add official references to configs files
- fix: cargo update and `main` branch prettier fix
- fix: fix sharingan chain spec
- fix: update madara infra to main branch
- fix: update `Cargo.lock`
- fix: rpc test failing
- refactor: exported chain id constant in mp-chain-id crate and added one for
  SN_MAIN
- ci: disable pr close workflow
- ci: add ci verification for detecting genesis changes and config hashes
- test: add e2e test for `estimate_fee`

## v0.3.0

- chore: release v0.3.0
- chore: big transaction type refactoring
- chore: split `primitives` crates into multiple smaller crates
- chore: improve logging about transaction when nonce is too high
- chore: add real class hash values for genesis config
- fix: use specific commit for avail and celestia
- fix: change dep of rustdoc on push
- fix: initial_gas set to max_fee and fixed fee not being charged when max_fee=0
- fix: correct value of compiled_class_hash in RPCTransaction
- fix: std feature import in transactions crate
- fix: replace all calls to `transmute` by calls `from_raw_parts`
- fix: estimate_fee should make sure all transaction have a version being
  2^128 + 1 or 2^128+2 depending on the tx type
- feat: modify the hash_bytes functions in `poseidon` and `pedersen` for dynamic
  data length
- feat: print development accounts at node startup
- feat: unification of the DA interface
- feat: bump starknet-core to 0.6.0 and remove InvokeV0
- feat: use resolver 2 for cargo in the workspace
- feat: impl tx execution and verification as traits
- perf: reduce the amount of data stored in the runtime and use the Substrate
  block to as source of data in the client
- perf: use perfect hash function in calculate_l1_gas_by_vm_usage
- build: restructure code for rust latest version
- build: bump rustc nightly version to 1.74 date
- buid: add rust-analyzer to toolchain components
- ci: scope cache by branch and add cache cleanup
- ci: increase threshold for codecov to 1%
- test: add `starknet-rpc-test` crate to the workspace
- test: add test to check tx signed by OZ account can be signed with Argent pk
- buid: add rust-analyzer to toolchain components
- ci: increase threshold for codecov to 1%
- replace all calls to `transmute` by calls `from_raw_parts`
- big transaction type refactoring
- impl tx execution and verification as traits
- reduce the amount of data stored in the runtime and use the Substrate block to
  as source of data in the client
- perf: use perfect hash function in calculate_l1_gas_by_vm_usage
- chore: add tests for tx hashing
- split `primitives` crates into multiple smaller crates
- fix: std feature import in transactions crate
- chore: improve logging about transaction when nonce is too high
- fix: rpc tests and background node run
- test: add tests for simulate tx offset
- test: add tests for tx hashing
- fix: bring back messages in transaction receipts
- feat: starknet os program output primitive

## v0.2.0

- add-contributors: `0xAsten`, `m-kus`, `joaopereira12`, `kasteph`
- ci: add verification if build-spec is working
- ci: added wasm to test
- ci: disable benchmark for pushes and pr's
- ci: fix docker and binaries build
- ci: don't enforce changelog on PR's with label `dependencies`
- doc: added translation of madara beast article.md to portuguese and russian
- doc: app chain template added in README
- fix: RPC getClassAt cairo legacy program code encoding
- fix: build-spec not working by setting the madara-path always and fetching
  relevant files
- fix: events are emitted in correct sequential order
- fix: expected event idx in continuation tokens in test responses
- fix: update RPC URL to use localhost instead of 0.0.0.0 in hurl.config file
- fix: update the default port for running Madara locally in getting-started.md
  file from 9933 to 9944.
- fix: replace the 0 initial gas value with u128::MAX because view call
  entrypoints were failing
- chore: remove global state root
- chore: cairo-contracts compilation scripts & docs are updated, cairo_0
  contracts recompiled
- chore: rebase of core deps and 0.12.1

## v0.1.0

- ci: rm codespell task and rm .codespellignore
- feat: refactor flags on tests
- feat: fetch config files from gh repo
- refactor: remove config files from the code
- ci: stop closing stale issues
- ci: reactivate changelog enforcement
- cli: change dev flag behaviour and created alias for base and madara path
- configs: fix genesis.json refs to link the config folder
- ci: downgraded windows runner to windows-latest
- ci: added windows binaries build and upload the binaries to the release page
- ci: add `CHANGELOG.md` and enforce it is edited for each PR on `main`
- fix: removed `madara_runtime` as a dependency in the client crates and make
  errors more expressive
- fix: state root bug fix where the tree was stored in runtime _before_ being
  committed
- feat: add a `genesis_loader` for the node and mocking
- feat: add `madara_tsukuyomi` as a submodule
- branding: use new logo in the README
- dev: Get the block status from the actual block in get_block_with_tx_hashes
- fix: l1-l2 messaging
- dev : clean contracts and compiled files<|MERGE_RESOLUTION|>--- conflicted
+++ resolved
@@ -2,13 +2,10 @@
 
 ## Next release
 
-<<<<<<< HEAD
 - fix(db): storing a block needs to clear the current pending block
-=======
 - fix(sync): Fixed pipeline stalling on machines with few cpu cores
 - fix(rpc): handle batched requests in middleware
 - chore: padded devnet address display with 64 chars
->>>>>>> d7892b2f
 - feat(script): added more capabilities to the launcher script
 - fix(fgw): sync from other nodes and block signature
 - fix: added more launcher capabilities
