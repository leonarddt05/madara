--- conflicted
+++ resolved
@@ -2,11 +2,8 @@
 
 ## Next release
 
-<<<<<<< HEAD
 - fix: estimate_fee should through an error if any txn fails
-=======
 - fix(sync): pending block retrying mechanism
->>>>>>> 68a60dd1
 - fix:(tests): Add testing feature to mc-db dev dependency (#294)
 - feat: new crate gateway client & server
 - test: Starknet-js basic tests added
