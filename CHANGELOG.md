# Madara Changelog

## Next release

<<<<<<< HEAD
- fix(compilation): devnet contract artifacts are not compiled by `cargo build` anymore
=======
- feat: add fgw get_block_traces
>>>>>>> a2f57e67
- refactor: use `hyper` & `tower` instead of `reqwest` for feeder client
- fix(namespace): versioning now works for methods without `starknet` namesapce
- fix(compile): wrong struct field being used in state map conversion
- fix: contract 0 state diff fixed
- refactor(rpc): re-worked rpc tower server and added proper websocket support
- fix(network): added the FGW and gateway url to the chain config
- fix(block_hash): block hash mismatch on transaction with an empty signature
- feat: declare v0, l1 handler support added
- feat: strk gas price cli param added
- fix(snos): added special address while closing block for SNOS
- fix(mempool): validator errors were ignored in `mempool/rsc/lib.rs`
- fix(primitives): fixed storage entries not being sorted in state commitment
- fix(devnet): devnet predeployed contracts stable address across systems (re)
- chore: Fixed README table format
- fix(cli): fixed devnet cli arguments
- fix(db): max rocksdb LOG files count and size and add more memory metrics
- fix(devnet): devnet predeployed contracts stable address across systems
- feat: gas fee flag added
- fix(mempool): fixed proptesting of the inner mempool
- fix(clippy): disallow printlns in workspace
- fix(db): storing a block needs to clear the current pending block
- fix(sync): Fixed pipeline stalling on machines with few cpu cores
- fix(rpc): handle batched requests in middleware
- chore: padded devnet address display with 64 chars
- feat(script): added more capabilities to the launcher script
- fix(fgw): sync from other nodes and block signature
- fix: added more launcher capabilities
- fix(cleanup): Updated EditorConfig to 4-space indents
- fix(tests): Fixed local testing scripts
- fix: override chain config
- fix: estimate_fee should through an error if any txn fails
- fix: rejected transaction block production panic
- fix(sync): pending block retrying mechanism
- feat(clean): dc_db: rename `DbBlockId::BlockN` to `DbBlockId::Number`
- feat(cli): Environment variables can be used to specify Madara parameters
- fix:(tests): Add testing feature to mc-db dev dependency (#294)
- feat: new crate gateway client & server
- test: Starknet-js basic tests added
- test: add block conversion task test
- fix(docs): updated readme and fixed launcher
- fix(ci): added gateway key to fix rate limit on tests
- feat(cli): launcher script and release workflows
- fix: cleaned cli settings for sequencer, devnet and full
- feat: move to karnot runner
- fix: docker file fixes for devnet
- fix(block-production): fix bouncer calculation and declared classes
- fix: Fix pending block sync and add real FGW tests
- test: tests added for verify and apply task in l2 sync
- fix: UDC cairo 0 migration & events logic fix
- fix: response of spec version rpc call fixed
- tests: integration test for l2 fetch task added
- refactor: calculate class hashes in devnet
- feat: add config file and preset configure chain
- refactor: change default chain id and add custom flag to override
- fix: generate a fixed set of public and private keys for devnet
- fix: defaulted l1 gas price in devnet mode
- fix: fixed anvil port value in tests
- fix: flaky tests in gas price worker fixed
- ci: add coveralls report
- test: added tests for declare and deploy transactions
- fix: pending block must always be returned in rpc even if none is in db
- fix: fixed the starting block arg with an ignore_block_order argument
- docs: fixed Docker Compose instructions
- fix: removed unused dependencies with udeps and machete
- feat: add devnet via `--devnet` cli argument
- refactor: class import from FGW
- code docs: documented how get_storage_at is implemented
- fix: L1 rpc <=> network mismatch
- feat: rpc versioning
- feat: bumping Starknet version from v0.13.2 to Starknet v0.13.2.1
- fix: replaced old namings with adapted namings
- refactor: block import is now centrally done in a single crate
- tests: add e2e tests for rpc read methods
- tests: add e2e tests for the node
- fix: fixed some readme stuff
- feat: gas price provider added for block production
- feat: l1 sync service
- feat: gas price worker for l1
- test: tests added for eth client and event subscription
- feat: Added l1->l2 messaging
- test: add unitests primitives
- tests: add e2e tests for the node
- tests: add tests for the rpcs endpoints
- fix: pending contract storage not stored properly
- test: add tests crate `db`
- fix: --sync-l1-disabled cli option (#225)
- feat: experimental block production and mempool
- refactor: L1BlockMetric is intialized inside the EthereumClient new function
- refactor: BlockMetrics divided in L1BlockMetrics and BlockMetrics
- test: tests added for eth client and event subscription
- feat: add support for Starknet version 0.13.2
- fix(l1): removed free l1 endpoint list
- removed l1.rs from the sync crate and refactored it with alloy inside eth crate
- refactor: removed l1.rs from the sync crate and refactored it with alloy inside eth crate
- refactor: eth client (l1 crate) refactored with alloy
- feat: added l1 crate (eth crate)
- fix(metrics): removed influx and added l2_state_size data
- fix: command to start the Madara client
- refactor: database error unification
- feat: raise file-descriptor limit
- fix: docker
- fix: pending storage & sequencer_provider
- refactor: support pending blocks & db crate
- refactor: new crate exec
- fix(issue): Removed unrelated link from issue template
- feat: adding new readme and github issue templates for codebase reorg
- fix: trace, execution state_diff
- refactor: store compiled contract class
- fix: rate limit on classes
- refactor: use Felt in DB
- fix: fix sepolia by updating bonsai-trie
- feat(class): change class definition storage
- fix: pending block sync
- fix: transaction traces
- feat: store tx receipts
- refactor: new type StarknetVersion
- refactor: update starknet-rs with Felt
- fix(rpc): fixed block not found error on get_class method
- fix (rpc): get_transaction_status
- fix(cleanup): clean up around the Cargo.toml files, error handling and cli arguments
- fix(db): fault tolerance (database is not corrupted when the node is unexpectedly shut down / killed)
- fix(rpc): fixed state update deserialization
- fix(hashes): fixed tx by hash retrieval
- fix(logs): fixed logs and get_state_update
- refactor: remove primitives/felt
- refactor: move convert.rs to felt_wrapper.rs
- fix(decode): fix mapping db decoding
- feat: store reverted txs hashes
- feat(l1): added l1 free rpc url if none is provided
- cleanup: clean DB statics
- refactor: improve compatibility without forks
- fix(metrics): fixed some metrics endpoints
- fix(metrics): fix prometheus endpoint port
- fix(hashes): Fix invoke tx hashes for version v3
- fix: re-add prometheus, doc cli args, log format
- fix(program): Changed visibility of program serializer + archived
- fix(classes): remove the classes ordenation to allow fork rebasements
- fix(felt): enforce Felt type as much as possible into compute_hash.rs
- fix(logs): fixed some logs and others
- fix(rpc): fixed block storage column
- chore: update dependencies
- fix(hashers): cleaned hashers using types core hashers and Felt
- refactor: remove substrate block storage
- feat(infra): Added boilerplate to deploy a grafana/prometheus dashboard
- refacor: use db hash
- refactor: l2-sync
- refactor: remove crate mp-mapping-sync
- fix(rpc): get_nonce
- fix(rpc): get_class
- refactor: mapping db
- perf(db): contract key history now using rocksdb iterators for history
- fix(root): Cleaned state root commitments crate
- fix(hash): declare tx v0 hash computation
- perf(db): db contract history parallel fetching and batching
- remove RuntimeApi on RPC
- feat(metrics): Added sync time metrics
- refactor: using const and OnceCell instead of lazy_static
- refactor: remove crate mp-storage
- feat(infra): corrected dockerfile + docker-compose
- fix(rpc): error handling
- fix(lib): updated core libs to match oss
- fix: state root - replaced_classes commit
- feat: fetch block and state update in only one request
- feat: added madara launcher script
- fix: creation of the block context
- fix: is_missing_class
- fix: state root - replaced_classes
- feat(db): backups
- fix: state root for nonce
- fix: store the first history in storage ket
- perf: improved perfs with parallelized iteration over tx hashes cache
- fix: graceful shutdown of rocksdb on ctrl+c
- fix: better error handling around l1 and l2 sync
- perf: compile with target_cpu=skylake by default
- perf: storage key with encode
- fix: bloc context blockifier
- feat: up blockifier to v0.6.0-rc.2
- fix: change bonsai-trie fork location
- refactor: remove L1HandlerTxFee
- feat: up blockifier to v0.6.0-rc.2
- refactor: remove L1HandlerTxFee
- refactor: remove blockifier dependencie
- perf: convert blocks in parallel
- feat(commitments): Joined hash computation in event and tx commitments
- feat(l2 sync): polling to get new blocks once sync has caught up with the chain
- perf: store key
- fix: sync, remove `unwrap` in storage
- fix(classes): Fixed classes on the RPC level by adding ordering and complete deserialisation
- fix: class update
- feat: store key/value in `--disble-root` mode
- fix: storage nonce and key/value
- fix: class and store updates and block desync after ctrl+c
- fix: compile without libm
- fix: genesis state_update
- refactor: optimize get_class_at
- fix: crash build genesis on restart
- fix(classes): Fixed sierra exception on block 31625 and added --starting-block arg
- fix(db): with new implementation ContractStorage
- fix: fee_type for `simulate_transactions` rpc call
- feat(rocksdb): replaced most async database operations iwth multigets and batched inserts
- fix: get_state_update with new storage
- up: starknet-rs
- fix: exec on receipt
- feat(RPC): refacto `trace_transaction` and `trace_block_transaction`
- fix(proposer_factory): Removed and clean a lot of stuff on Client side, mostly node crate
- feat(storage): removed the use of `BonsaiStorage` logs
- feat(storage): removed dependance on `StateUpdateWrapper`
- feat(storage): state diff are now stored for each block
- CI: fix toolchain
- CI: add `cargo test` on PR
- refactor: remove dead code on `Struct Starknet<..>`
- fix: verify_l2
- feat(rpc): remove duplicated code, add mod 'utils'
- feat(storage): started migrating storage to the bonsai-lib
- fix: fix crashing cases on `get_block_with_receipts`
- fix: fix get_events minor issues
- fix: l1HandlerTx computed for commit
- refactor: optimise get_events RPC
- fix(root): fixed state commitments broken due to genesis loader
- feat(docker): add dockerfile and docker-compose
- fix: fix implementation `get_storage_at()` for `BlockifierStateAdapter`
- fix(sync): Fix end condition of the l2 sync
- fix(rpc): fix chain id method for mainnet
- fix(class): Fix Sierra classes conversion (missing abis)
- fix(compute): Fixed prepare_data_availability_modes computation
- feat(rpc): add pending block to `get_block_with_receipts` rpc call
- chore: update bonsai-trie (benefit from perf boost)
- feat(rpc): add `get_block_with_receipts` rpc call
- refactor: remove crate mp-state, mp-fee, mp-messages
- fix(class): Fix class conversions to support legacy Sierra versions
- feat: rebase blockifier
- feat(check): Added a state root check to ensure synced compatibility
- feat(metrics): Add prometheus metrics for mapping worker
- feat(storage): finished migrating contract storage to our backend bonsai trie dbs
- feat(storage): set up type-safe bonsai storage abstractions for usage in RPC
- fix(root): fix state root computation
- refactor: refactor mc-db crate
- feat(api_key): api key passed to FetchConfig correctly
- feat(api_key): Added support for --gateway-api to avoid rate limit from the gateway
- fix(latest): Retrieve latest synced block via internal client
- perf(l2 sync): parallelize commitment computation and refactor part of l2 io sync
- refactor: rpc methods and removed rpc-core
- feat: add an optional TUI dashboard
- feat(bonsai): Bumped bonsai lib to latest opti
- refactor(generic): reduced runtime dependence on generics
- fix(sync): Cleaned mc-sync isolating fetch process + added shared SyncStatus
- feat(self-hosted): host our own runner
- fix(deps): Removed unused dependencies
- feat(multi-trie): Added support for persistent storage tries
- feat(pending): added support for pending blocks in RPC requests
- perf(l2 sync): parallel fetching of blocks, classes, state updates
- fix l1 thread to reflect correct state_root, block_number, block_hash
- fix: remove gas_price and update starknet-rs from fork (temporary fix)
- fix(root): got state root to work (does not support class root yet)
- refactor(substrate_hash): Substrate hash is now retrieved via rpc client in
  `l2.rs`
- fix(worflows): fix toolchain and cache issue
- feat: Removal of the hardcoded mainnet configuration
- refactor: pass new CI
- fix(workflows): Fix madara CI
- feat(rpc): add_invoke_tx, add_deploy_account_tx, add_declare_tx
- feat(rpc): tx_receipt, re-execute tx
- feat(script): added CI scripts for starting Madara and comparing JSON RPC
  calls
- perf(verify_l2): parallelized l2 state root update
- perf(state_commitment): parallelized state commitment hash computations
- fix(L1): fix l1 thread with battle tested implementation + removed l1-l2
- fix: update and store ConfigFetch in l2 sync(), chainId rpc call
- fix: get_events paging with continuation_token
- fix(class): #125
- fix(getStorageAt): #28
- fix(genesis): #107
- fix(class): #32 #33 #34
- fix(class): #116
- feat(class): download classes from sequencer
- feat: update and store highest block hash and number from sequencer
- feat: store events in block, return events in call get_transaction_receipt
- fix: updating outdated links to external resources in documentation
- feat(client/data-availability): implement custom error handling
- fix: get_block_by_block_hash then default rather than error
- feat(rpc): added `get_state_update` real values from DA db
- feat: add transparent representation to `Felt252Wrapper`
- feat(rpc/trace_api): add `trace_block_transaction`
- chore(db): changed the way hashes are encoded
- feat(rpc/trace_api): add `trace_transaction`

## v0.7.0

- chore: release v0.7.0
- refacto: remove abusive `TryInto` impl
- dev: optimize tx trace creation
- dev: make Madara std compatible
- CI: fix taplo version
- chore: add cache usage for `getEvents` and `getTransactionReceipt`
- fix: cairo1 contracts should be identified by their sierra class hash
- fix(cli): repair broken cli for da conf
- feat(client): on `add_declare_transaction` store sierra contract classes in
  the madara backend
- chore: use struct error in client/db
- fix: don't ignore Sierra to CASM mapping in genesis config
- refacto: early exit txs fee estimation when one fails
- dev: fix linter warning in README.md
- fix: remove waiting loop from `getTxReceipt`
- feat: types in `mp-transactions` impl a method to get their version
- feat: make L1 gas price a `const` of the `RuntimeConfig`
- fix: broken class hashes and contracts in genesis
- refactor: rename LAST_SYNCED_L1_BLOCK to be more clear
- chore: add headers to da calldata, fix eth da in sovereign mode
- refacto(simulate_tx): move logic to the client
- chore: added ca-certificate in DockerFile for SSL related issues
- chore(primitives/commitment): remove crate
- chore(primitives/block/header): remove starknet-trie dependent fields
- refacto(primitives/db): add a temporary way to get a fake global state root
- feat(rpc): add starknet_version and eth_l1_gas_fee on block header
- fix(spec_version): spec version now returning 0.5.1
- chore: feature flags for avail and celestia DA
- feat(rpc): added support for v0.5.1 JSON-RPC specs
- feat(rpc): added ordered messages/events in trace fields
- feat(rpc): support for starknet.rs v0.5.1 version
- feat(rpc): added execution resources in trace fields
- feat(rpc): added state diff field in trace fields
- refactor: removed benchmarking folder and traces of CI pipeline
- fix: decouple is_query into is_query and offset_version
- feat: add sierra to casm class hash mapping to genesis assets
- chore: remove ArgentMulticall from genesis assets
- feat: remove `seq_addr_updated` from `GenesisData`
- chore: added prometheus metrics for da layer
- chore: bump celestia rpc crate version
- fix(DA): run the proof first then the state update
- fix: `prove_current_block` is called after `update_state`
- ci: add foundry ci task to push workflow
- fix: first tx for non deployed account is valid
- fix: incorrect base url for fetching config
- feat: add predeployed accounts to genesis state
- feat(rpc): Added starknet_simulateTransactions
- fix: Change serialization of bitvec to &[u8] in merkle tree to avoid memory
  uninitialized
- chore: change SCARB config version for foundry CI
- feat(da): update da calldata encoding to v0.11.0 spec, da conf examples, da
  conf flag, da-tests in CI
- refactor: use `map` in `estimate_fee` to stop computation on error
- fix(node/commands): md5 are also checked when running setup --from-local
- feat(data-availability): extend eth config with poll interval
- fix(snos-output): expose snos codec, remove unused `get_starknet_messages`
  runtime method, and unnecessary mp-snos-output dependencies
- feat(program-hash): add new pallet constant for Starknet OS progam hash;
  expose runtime getter method; add dedicated crate to manage versions
- feat(runtime): expose fee token address getter method
- feat(settlement): run client thread responsible for pushing state updates and
  messaging on Ethereum
- feat(settlement): starknet core contract tests with anvil sandbox
- fix(rpc-test): incorrect node url
- feat(settlement): e2e test with Madara node settling on Ethereum contract
- refactor: use `map` in `estimate_fee` to stop computation on error
- fix: `tempdir` crate has been deprecated; use `tempfile` instead
- dev: add avail and celestia crates behind a feature flag
- dev: replace md5 with sha3_256 hash function
- feat: fixing getNonce Rpc Call and adding a new test
- refactor: use Zaun crate for Starknet core contract bindings
- refactor: use Anvil sandbox from Zaun crate
- feat(rpc): estimateMessageFee RPC call implementation

## v0.6.0

- chore: release v0.6.0
- refacto: substrate/starknet names in rpc library
- feat(rpc): Added starknet_getTransactionStatus and removed
  starknet_pendingTransactions
- feat(rpc): add starknet_specVersion rpc + added test for future support
- docs: Added v0.6.0-rc5 documentation above the rpc method functions
- dev(deps): bump starknet rs, use Eq for EmmitedEvents comparaison
- test(rust-rpc-test): use undeclared contracts for declare transactions testing
- build: update blockifier, fix divergent substrat block hash
- chore: remove tests that run in wasm and native, only wasm from now
- chore: split StarknetRpcApi trait in two, like in openRPC specs
- refacto: move starknet runtime api in it's own crate
- chore: update README.md and getting-started.md
- chore: remove crates that have been copy-pasted from plkdtSDK
- feat(rpc): return deployed contract address and actual fee in transaction
  receipt
- fix: Wait for 1 minute for transaction to be processed in
  get_transaction_receipt rpc
- ci: Fix starknet foundry sncast not found
- fix: Ensure transaction checks are compatible with starknet-rs
- ci: Run Starknet Foundry tests against Madara RPC
- fix: add name, symbol and decimals to fee token storage
- fix: dependencies for dockerfile and binaries
- docs: add translation of madara beast article to spanish
- chore: update starknet-js version in faucet-setup docs
- dev(compilation): add incremental compilation
- feat(rpc): add support for bulk estimate fee
- feat: add argent multicall contract to genesis
- chore(data-availability): update avail-subxt to version 0.4.0
- fix(ci): setup should fetch files from local config
- chore: deprecate `madara-app` and `madara-dev-explorer` modules
- chore(data-availability-avail): implement fire and forget, and add ws
  reconnection logic
- chore: update `polkadot-sdk` to `release-polkadot-v1.3.0`
- feat: fallback default file for DA and Settlement configuration files

## v0.5.0

- chore: release v0.5.0
- test: add transaction pool logic unit tests
- feat(client): spawn a task that listen to storage changes and build the
  resulting commiment state diff for each block
- dev(StarknetRPC): log error received from node before mapping to
  InternalServerError
- fix: change 'nonce too high' to log in debug instead of info
- chore: update deps, vm ressource fee cost are now FixedU128, and stored in an
  hashmap
- ci: change jobs order in the workflow
- ci: run integrations tests in the same runner as build
- ci: replace ci cache with rust-cache
- fix(transactions): remove `nonce` field from InvokeV0 tx
- feat(transactions): don't enforce ordering in validate_unsigned for invokeV0
- test(pallet): add function to get braavos hash
- fix: event commitment documentation typo
- ci: added testing key generation in the ci
- fix(starknet-rpc-test): init one request client per runtime
- test: validate Nonce for unsigned user txs
- fix: fixed declare V0 placeholder with the hash of an empty list of felts
- feat(cli): `run` is the by default command when running the `madara` bin
- refacto(cli): `run` and `setup` commands are defined in their own files
- refacto(cli): `run.testnet` argument removed in favor of the substrate native
  `chain` arg
- feat(cli): `run.fetch_chain_spec` argument removed in favor of the substrate
  native `chain` arg
- feat(cli): `setup` require a source file, either from an url or a path on the
  local filesystem
- chore(cli): use `Url`, `Path` and `PathBuf` types rather than `String`
- refacto(cli): moved the pallet/chain_spec/utils methods to the node crate
- feat(cli): `madara_path` arg has been remove, we use the substrate native
  `base_path` arg instead
- feat(cli): sharingan chain specs are loaded during the compilation, not
  downloaded from github
- refacto(pallet/starknet): `GenesisLoader` refactored as `GenesisData` + a
  `base_path` field
- feat(cli): for `run` param `--dev` now imply `--tmp`, as it is in substrate
- test(starknet-rpc-test): run all tests against a single madara node
- fix(service): confusing message when node starts (output the actual sealing
  method being used)
- refactor(sealing): how the sealing mode is passed into runtime
- feat(sealing): finalization for instant sealing
- test(starknet-js-test): run basic starknetjs compatibility tests again the
  madara node
- feat(cache-option): add an option to enable aggressive caching in command-line
  parameters

## v0.4.0

- chore: release v0.4.0
- feat: better management of custom configurations for genesis assets
- feat: use actual vm resource costs
- fix: add setup and run for rpc tests
- fix: fix clap for run command
- fix: add `madara_path` flag for setup command
- fix: add official references to configs files
- fix: cargo update and `main` branch prettier fix
- fix: fix sharingan chain spec
- fix: update madara infra to main branch
- fix: update `Cargo.lock`
- fix: rpc test failing
- refactor: exported chain id constant in mp-chain-id crate and added one for
  SN_MAIN
- ci: disable pr close workflow
- ci: add ci verification for detecting genesis changes and config hashes
- test: add e2e test for `estimate_fee`

## v0.3.0

- chore: release v0.3.0
- chore: big transaction type refactoring
- chore: split `primitives` crates into multiple smaller crates
- chore: improve logging about transaction when nonce is too high
- chore: add real class hash values for genesis config
- fix: use specific commit for avail and celestia
- fix: change dep of rustdoc on push
- fix: initial_gas set to max_fee and fixed fee not being charged when max_fee=0
- fix: correct value of compiled_class_hash in RPCTransaction
- fix: std feature import in transactions crate
- fix: replace all calls to `transmute` by calls `from_raw_parts`
- fix: estimate_fee should make sure all transaction have a version being
  2^128 + 1 or 2^128+2 depending on the tx type
- feat: modify the hash_bytes functions in `poseidon` and `pedersen` for dynamic
  data length
- feat: print development accounts at node startup
- feat: unification of the DA interface
- feat: bump starknet-core to 0.6.0 and remove InvokeV0
- feat: use resolver 2 for cargo in the workspace
- feat: impl tx execution and verification as traits
- perf: reduce the amount of data stored in the runtime and use the Substrate
  block to as source of data in the client
- perf: use perfect hash function in calculate_l1_gas_by_vm_usage
- build: restructure code for rust latest version
- build: bump rustc nightly version to 1.74 date
- buid: add rust-analyzer to toolchain components
- ci: scope cache by branch and add cache cleanup
- ci: increase threshold for codecov to 1%
- test: add `starknet-rpc-test` crate to the workspace
- test: add test to check tx signed by OZ account can be signed with Argent pk
- buid: add rust-analyzer to toolchain components
- ci: increase threshold for codecov to 1%
- replace all calls to `transmute` by calls `from_raw_parts`
- big transaction type refactoring
- impl tx execution and verification as traits
- reduce the amount of data stored in the runtime and use the Substrate block to
  as source of data in the client
- perf: use perfect hash function in calculate_l1_gas_by_vm_usage
- chore: add tests for tx hashing
- split `primitives` crates into multiple smaller crates
- fix: std feature import in transactions crate
- chore: improve logging about transaction when nonce is too high
- fix: rpc tests and background node run
- test: add tests for simulate tx offset
- test: add tests for tx hashing
- fix: bring back messages in transaction receipts
- feat: starknet os program output primitive

## v0.2.0

- add-contributors: `0xAsten`, `m-kus`, `joaopereira12`, `kasteph`
- ci: add verification if build-spec is working
- ci: added wasm to test
- ci: disable benchmark for pushes and pr's
- ci: fix docker and binaries build
- ci: don't enforce changelog on PR's with label `dependencies`
- doc: added translation of madara beast article.md to portuguese and russian
- doc: app chain template added in README
- fix: RPC getClassAt cairo legacy program code encoding
- fix: build-spec not working by setting the madara-path always and fetching
  relevant files
- fix: events are emitted in correct sequential order
- fix: expected event idx in continuation tokens in test responses
- fix: update RPC URL to use localhost instead of 0.0.0.0 in hurl.config file
- fix: update the default port for running Madara locally in getting-started.md
  file from 9933 to 9944.
- fix: replace the 0 initial gas value with u128::MAX because view call
  entrypoints were failing
- chore: remove global state root
- chore: cairo-contracts compilation scripts & docs are updated, cairo_0
  contracts recompiled
- chore: rebase of core deps and 0.12.1

## v0.1.0

- ci: rm codespell task and rm .codespellignore
- feat: refactor flags on tests
- feat: fetch config files from gh repo
- refactor: remove config files from the code
- ci: stop closing stale issues
- ci: reactivate changelog enforcement
- cli: change dev flag behaviour and created alias for base and madara path
- configs: fix genesis.json refs to link the config folder
- ci: downgraded windows runner to windows-latest
- ci: added windows binaries build and upload the binaries to the release page
- ci: add `CHANGELOG.md` and enforce it is edited for each PR on `main`
- fix: removed `madara_runtime` as a dependency in the client crates and make
  errors more expressive
- fix: state root bug fix where the tree was stored in runtime _before_ being
  committed
- feat: add a `genesis_loader` for the node and mocking
- feat: add `madara_tsukuyomi` as a submodule
- branding: use new logo in the README
- dev: Get the block status from the actual block in get_block_with_tx_hashes
- fix: l1-l2 messaging
- dev : clean contracts and compiled files<|MERGE_RESOLUTION|>--- conflicted
+++ resolved
@@ -2,11 +2,8 @@
 
 ## Next release
 
-<<<<<<< HEAD
 - fix(compilation): devnet contract artifacts are not compiled by `cargo build` anymore
-=======
 - feat: add fgw get_block_traces
->>>>>>> a2f57e67
 - refactor: use `hyper` & `tower` instead of `reqwest` for feeder client
 - fix(namespace): versioning now works for methods without `starknet` namesapce
 - fix(compile): wrong struct field being used in state map conversion
