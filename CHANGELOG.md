# Madara Changelog

## Next release

<<<<<<< HEAD
- fix:(tests): Add testing feature to mc-db dev dependency (#295)
=======
- feat(confg): added chain config template and fgw example
- feat(v0.8.0-rc0): starknet_subscribeNewHeads
- fix(rocksdb): update max open files opt
- code: refactor to use otel tracing instead of prometheus (removed mc-metrics, added mc-analytics)
- fix(version constants): 0.13.2 was mapped to wrong constants
- fix(compilation): devnet contract artifacts are not compiled by `cargo build` anymore
- feat: add fgw get_block_traces
- refactor: use `hyper` & `tower` instead of `reqwest` for feeder client
- fix(namespace): versioning now works for methods without `starknet` namesapce
- fix(compile): wrong struct field being used in state map conversion
- fix: contract 0 state diff fixed
- refactor(rpc): re-worked rpc tower server and added proper websocket support
- fix(network): added the FGW and gateway url to the chain config
- fix(block_hash): block hash mismatch on transaction with an empty signature
- feat: declare v0, l1 handler support added
- feat: strk gas price cli param added
- fix(snos): added special address while closing block for SNOS
- fix(mempool): validator errors were ignored in `mempool/rsc/lib.rs`
- fix(primitives): fixed storage entries not being sorted in state commitment
- fix(devnet): devnet predeployed contracts stable address across systems (re)
- chore: Fixed README table format
- fix(cli): fixed devnet cli arguments
- fix(db): max rocksdb LOG files count and size and add more memory metrics
- fix(devnet): devnet predeployed contracts stable address across systems
- feat: gas fee flag added
- fix(mempool): fixed proptesting of the inner mempool
- fix(clippy): disallow printlns in workspace
- fix(db): storing a block needs to clear the current pending block
- fix(sync): Fixed pipeline stalling on machines with few cpu cores
- fix(rpc): handle batched requests in middleware
- chore: padded devnet address display with 64 chars
- feat(script): added more capabilities to the launcher script
- fix(fgw): sync from other nodes and block signature
- fix: added more launcher capabilities
- fix(cleanup): Updated EditorConfig to 4-space indents
- fix(tests): Fixed local testing scripts
- fix: override chain config
- fix: estimate_fee should through an error if any txn fails
- fix: rejected transaction block production panic
- fix(sync): pending block retrying mechanism
- feat(clean): dc_db: rename `DbBlockId::BlockN` to `DbBlockId::Number`
- feat(cli): Environment variables can be used to specify Madara parameters
- fix:(tests): Add testing feature to mc-db dev dependency (#294)
- feat: new crate gateway client & server
- test: Starknet-js basic tests added
- test: add block conversion task test
- fix(docs): updated readme and fixed launcher
- fix(ci): added gateway key to fix rate limit on tests
>>>>>>> d188aa91
- feat(cli): launcher script and release workflows
- fix: cleaned cli settings for sequencer, devnet and full
- feat: move to karnot runner
- fix: docker file fixes for devnet
- fix(block-production): fix bouncer calculation and declared classes
- fix: Fix pending block sync and add real FGW tests
- test: tests added for verify and apply task in l2 sync
- fix: UDC cairo 0 migration & events logic fix
- fix: response of spec version rpc call fixed
- tests: integration test for l2 fetch task added
- refactor: calculate class hashes in devnet
- feat: add config file and preset configure chain
- refactor: change default chain id and add custom flag to override
- fix: generate a fixed set of public and private keys for devnet
- fix: defaulted l1 gas price in devnet mode
- fix: fixed anvil port value in tests
- fix: flaky tests in gas price worker fixed
- ci: add coveralls report
- test: added tests for declare and deploy transactions
- fix: pending block must always be returned in rpc even if none is in db
- fix: fixed the starting block arg with an ignore_block_order argument
- docs: fixed Docker Compose instructions
- fix: removed unused dependencies with udeps and machete
- feat: add devnet via `--devnet` cli argument
- refactor: class import from FGW
- code docs: documented how get_storage_at is implemented
- fix: L1 rpc <=> network mismatch
- feat: rpc versioning
- feat: bumping Starknet version from v0.13.2 to Starknet v0.13.2.1
- fix: replaced old namings with adapted namings
- refactor: block import is now centrally done in a single crate
- tests: add e2e tests for rpc read methods
- tests: add e2e tests for the node
- fix: fixed some readme stuff
- feat: gas price provider added for block production
- feat: l1 sync service
- feat: gas price worker for l1
- test: tests added for eth client and event subscription
- feat: Added l1->l2 messaging
- test: add unitests primitives
- tests: add e2e tests for the node
- tests: add tests for the rpcs endpoints
- fix: pending contract storage not stored properly
- test: add tests crate `db`
- fix: --sync-l1-disabled cli option (#225)
- feat: experimental block production and mempool
- refactor: L1BlockMetric is intialized inside the EthereumClient new function
- refactor: BlockMetrics divided in L1BlockMetrics and BlockMetrics
- test: tests added for eth client and event subscription
- feat: add support for Starknet version 0.13.2
- fix(l1): removed free l1 endpoint list
- removed l1.rs from the sync crate and refactored it with alloy inside eth crate
- refactor: removed l1.rs from the sync crate and refactored it with alloy inside eth crate
- refactor: eth client (l1 crate) refactored with alloy
- feat: added l1 crate (eth crate)
- fix(metrics): removed influx and added l2_state_size data
- fix: command to start the Madara client
- refactor: database error unification
- feat: raise file-descriptor limit
- fix: docker
- fix: pending storage & sequencer_provider
- refactor: support pending blocks & db crate
- refactor: new crate exec
- fix(issue): Removed unrelated link from issue template
- feat: adding new readme and github issue templates for codebase reorg
- fix: trace, execution state_diff
- refactor: store compiled contract class
- fix: rate limit on classes
- refactor: use Felt in DB
- fix: fix sepolia by updating bonsai-trie
- feat(class): change class definition storage
- fix: pending block sync
- fix: transaction traces
- feat: store tx receipts
- refactor: new type StarknetVersion
- refactor: update starknet-rs with Felt
- fix(rpc): fixed block not found error on get_class method
- fix (rpc): get_transaction_status
- fix(cleanup): clean up around the Cargo.toml files, error handling and cli arguments
- fix(db): fault tolerance (database is not corrupted when the node is unexpectedly shut down / killed)
- fix(rpc): fixed state update deserialization
- fix(hashes): fixed tx by hash retrieval
- fix(logs): fixed logs and get_state_update
- refactor: remove primitives/felt
- refactor: move convert.rs to felt_wrapper.rs
- fix(decode): fix mapping db decoding
- feat: store reverted txs hashes
- feat(l1): added l1 free rpc url if none is provided
- cleanup: clean DB statics
- refactor: improve compatibility without forks
- fix(metrics): fixed some metrics endpoints
- fix(metrics): fix prometheus endpoint port
- fix(hashes): Fix invoke tx hashes for version v3
- fix: re-add prometheus, doc cli args, log format
- fix(program): Changed visibility of program serializer + archived
- fix(classes): remove the classes ordenation to allow fork rebasements
- fix(felt): enforce Felt type as much as possible into compute_hash.rs
- fix(logs): fixed some logs and others
- fix(rpc): fixed block storage column
- chore: update dependencies
- fix(hashers): cleaned hashers using types core hashers and Felt
- refactor: remove substrate block storage
- feat(infra): Added boilerplate to deploy a grafana/prometheus dashboard
- refacor: use db hash
- refactor: l2-sync
- refactor: remove crate mp-mapping-sync
- fix(rpc): get_nonce
- fix(rpc): get_class
- refactor: mapping db
- perf(db): contract key history now using rocksdb iterators for history
- fix(root): Cleaned state root commitments crate
- fix(hash): declare tx v0 hash computation
- perf(db): db contract history parallel fetching and batching
- remove RuntimeApi on RPC
- feat(metrics): Added sync time metrics
- refactor: using const and OnceCell instead of lazy_static
- refactor: remove crate mp-storage
- feat(infra): corrected dockerfile + docker-compose
- fix(rpc): error handling
- fix(lib): updated core libs to match oss
- fix: state root - replaced_classes commit
- feat: fetch block and state update in only one request
- feat: added madara launcher script
- fix: creation of the block context
- fix: is_missing_class
- fix: state root - replaced_classes
- feat(db): backups
- fix: state root for nonce
- fix: store the first history in storage ket
- perf: improved perfs with parallelized iteration over tx hashes cache
- fix: graceful shutdown of rocksdb on ctrl+c
- fix: better error handling around l1 and l2 sync
- perf: compile with target_cpu=skylake by default
- perf: storage key with encode
- fix: bloc context blockifier
- feat: up blockifier to v0.6.0-rc.2
- fix: change bonsai-trie fork location
- refactor: remove L1HandlerTxFee
- feat: up blockifier to v0.6.0-rc.2
- refactor: remove L1HandlerTxFee
- refactor: remove blockifier dependencie
- perf: convert blocks in parallel
- feat(commitments): Joined hash computation in event and tx commitments
- feat(l2 sync): polling to get new blocks once sync has caught up with the chain
- perf: store key
- fix: sync, remove `unwrap` in storage
- fix(classes): Fixed classes on the RPC level by adding ordering and complete deserialisation
- fix: class update
- feat: store key/value in `--disble-root` mode
- fix: storage nonce and key/value
- fix: class and store updates and block desync after ctrl+c
- fix: compile without libm
- fix: genesis state_update
- refactor: optimize get_class_at
- fix: crash build genesis on restart
- fix(classes): Fixed sierra exception on block 31625 and added --starting-block arg
- fix(db): with new implementation ContractStorage
- fix: fee_type for `simulate_transactions` rpc call
- feat(rocksdb): replaced most async database operations iwth multigets and batched inserts
- fix: get_state_update with new storage
- up: starknet-rs
- fix: exec on receipt
- feat(RPC): refacto `trace_transaction` and `trace_block_transaction`
- fix(proposer_factory): Removed and clean a lot of stuff on Client side, mostly node crate
- feat(storage): removed the use of `BonsaiStorage` logs
- feat(storage): removed dependance on `StateUpdateWrapper`
- feat(storage): state diff are now stored for each block
- CI: fix toolchain
- CI: add `cargo test` on PR
- refactor: remove dead code on `Struct Starknet<..>`
- fix: verify_l2
- feat(rpc): remove duplicated code, add mod 'utils'
- feat(storage): started migrating storage to the bonsai-lib
- fix: fix crashing cases on `get_block_with_receipts`
- fix: fix get_events minor issues
- fix: l1HandlerTx computed for commit
- refactor: optimise get_events RPC
- fix(root): fixed state commitments broken due to genesis loader
- feat(docker): add dockerfile and docker-compose
- fix: fix implementation `get_storage_at()` for `BlockifierStateAdapter`
- fix(sync): Fix end condition of the l2 sync
- fix(rpc): fix chain id method for mainnet
- fix(class): Fix Sierra classes conversion (missing abis)
- fix(compute): Fixed prepare_data_availability_modes computation
- feat(rpc): add pending block to `get_block_with_receipts` rpc call
- chore: update bonsai-trie (benefit from perf boost)
- feat(rpc): add `get_block_with_receipts` rpc call
- refactor: remove crate mp-state, mp-fee, mp-messages
- fix(class): Fix class conversions to support legacy Sierra versions
- feat: rebase blockifier
- feat(check): Added a state root check to ensure synced compatibility
- feat(metrics): Add prometheus metrics for mapping worker
- feat(storage): finished migrating contract storage to our backend bonsai trie dbs
- feat(storage): set up type-safe bonsai storage abstractions for usage in RPC
- fix(root): fix state root computation
- refactor: refactor mc-db crate
- feat(api_key): api key passed to FetchConfig correctly
- feat(api_key): Added support for --gateway-api to avoid rate limit from the gateway
- fix(latest): Retrieve latest synced block via internal client
- perf(l2 sync): parallelize commitment computation and refactor part of l2 io sync
- refactor: rpc methods and removed rpc-core
- feat: add an optional TUI dashboard
- feat(bonsai): Bumped bonsai lib to latest opti
- refactor(generic): reduced runtime dependence on generics
- fix(sync): Cleaned mc-sync isolating fetch process + added shared SyncStatus
- feat(self-hosted): host our own runner
- fix(deps): Removed unused dependencies
- feat(multi-trie): Added support for persistent storage tries
- feat(pending): added support for pending blocks in RPC requests
- perf(l2 sync): parallel fetching of blocks, classes, state updates
- fix l1 thread to reflect correct state_root, block_number, block_hash
- fix: remove gas_price and update starknet-rs from fork (temporary fix)
- fix(root): got state root to work (does not support class root yet)
- refactor(substrate_hash): Substrate hash is now retrieved via rpc client in
  `l2.rs`
- fix(worflows): fix toolchain and cache issue
- feat: Removal of the hardcoded mainnet configuration
- refactor: pass new CI
- fix(workflows): Fix madara CI
- feat(rpc): add_invoke_tx, add_deploy_account_tx, add_declare_tx
- feat(rpc): tx_receipt, re-execute tx
- feat(script): added CI scripts for starting Madara and comparing JSON RPC
  calls
- perf(verify_l2): parallelized l2 state root update
- perf(state_commitment): parallelized state commitment hash computations
- fix(L1): fix l1 thread with battle tested implementation + removed l1-l2
- fix: update and store ConfigFetch in l2 sync(), chainId rpc call
- fix: get_events paging with continuation_token
- fix(class): #125
- fix(getStorageAt): #28
- fix(genesis): #107
- fix(class): #32 #33 #34
- fix(class): #116
- feat(class): download classes from sequencer
- feat: update and store highest block hash and number from sequencer
- feat: store events in block, return events in call get_transaction_receipt
- fix: updating outdated links to external resources in documentation
- feat(client/data-availability): implement custom error handling
- fix: get_block_by_block_hash then default rather than error
- feat(rpc): added `get_state_update` real values from DA db
- feat: add transparent representation to `Felt252Wrapper`
- feat(rpc/trace_api): add `trace_block_transaction`
- chore(db): changed the way hashes are encoded
- feat(rpc/trace_api): add `trace_transaction`

## v0.7.0

- chore: release v0.7.0
- refacto: remove abusive `TryInto` impl
- dev: optimize tx trace creation
- dev: make Madara std compatible
- CI: fix taplo version
- chore: add cache usage for `getEvents` and `getTransactionReceipt`
- fix: cairo1 contracts should be identified by their sierra class hash
- fix(cli): repair broken cli for da conf
- feat(client): on `add_declare_transaction` store sierra contract classes in
  the madara backend
- chore: use struct error in client/db
- fix: don't ignore Sierra to CASM mapping in genesis config
- refacto: early exit txs fee estimation when one fails
- dev: fix linter warning in README.md
- fix: remove waiting loop from `getTxReceipt`
- feat: types in `mp-transactions` impl a method to get their version
- feat: make L1 gas price a `const` of the `RuntimeConfig`
- fix: broken class hashes and contracts in genesis
- refactor: rename LAST_SYNCED_L1_BLOCK to be more clear
- chore: add headers to da calldata, fix eth da in sovereign mode
- refacto(simulate_tx): move logic to the client
- chore: added ca-certificate in DockerFile for SSL related issues
- chore(primitives/commitment): remove crate
- chore(primitives/block/header): remove starknet-trie dependent fields
- refacto(primitives/db): add a temporary way to get a fake global state root
- feat(rpc): add starknet_version and eth_l1_gas_fee on block header
- fix(spec_version): spec version now returning 0.5.1
- chore: feature flags for avail and celestia DA
- feat(rpc): added support for v0.5.1 JSON-RPC specs
- feat(rpc): added ordered messages/events in trace fields
- feat(rpc): support for starknet.rs v0.5.1 version
- feat(rpc): added execution resources in trace fields
- feat(rpc): added state diff field in trace fields
- refactor: removed benchmarking folder and traces of CI pipeline
- fix: decouple is_query into is_query and offset_version
- feat: add sierra to casm class hash mapping to genesis assets
- chore: remove ArgentMulticall from genesis assets
- feat: remove `seq_addr_updated` from `GenesisData`
- chore: added prometheus metrics for da layer
- chore: bump celestia rpc crate version
- fix(DA): run the proof first then the state update
- fix: `prove_current_block` is called after `update_state`
- ci: add foundry ci task to push workflow
- fix: first tx for non deployed account is valid
- fix: incorrect base url for fetching config
- feat: add predeployed accounts to genesis state
- feat(rpc): Added starknet_simulateTransactions
- fix: Change serialization of bitvec to &[u8] in merkle tree to avoid memory
  uninitialized
- chore: change SCARB config version for foundry CI
- feat(da): update da calldata encoding to v0.11.0 spec, da conf examples, da
  conf flag, da-tests in CI
- refactor: use `map` in `estimate_fee` to stop computation on error
- fix(node/commands): md5 are also checked when running setup --from-local
- feat(data-availability): extend eth config with poll interval
- fix(snos-output): expose snos codec, remove unused `get_starknet_messages`
  runtime method, and unnecessary mp-snos-output dependencies
- feat(program-hash): add new pallet constant for Starknet OS progam hash;
  expose runtime getter method; add dedicated crate to manage versions
- feat(runtime): expose fee token address getter method
- feat(settlement): run client thread responsible for pushing state updates and
  messaging on Ethereum
- feat(settlement): starknet core contract tests with anvil sandbox
- fix(rpc-test): incorrect node url
- feat(settlement): e2e test with Madara node settling on Ethereum contract
- refactor: use `map` in `estimate_fee` to stop computation on error
- fix: `tempdir` crate has been deprecated; use `tempfile` instead
- dev: add avail and celestia crates behind a feature flag
- dev: replace md5 with sha3_256 hash function
- feat: fixing getNonce Rpc Call and adding a new test
- refactor: use Zaun crate for Starknet core contract bindings
- refactor: use Anvil sandbox from Zaun crate
- feat(rpc): estimateMessageFee RPC call implementation

## v0.6.0

- chore: release v0.6.0
- refacto: substrate/starknet names in rpc library
- feat(rpc): Added starknet_getTransactionStatus and removed
  starknet_pendingTransactions
- feat(rpc): add starknet_specVersion rpc + added test for future support
- docs: Added v0.6.0-rc5 documentation above the rpc method functions
- dev(deps): bump starknet rs, use Eq for EmmitedEvents comparaison
- test(rust-rpc-test): use undeclared contracts for declare transactions testing
- build: update blockifier, fix divergent substrat block hash
- chore: remove tests that run in wasm and native, only wasm from now
- chore: split StarknetRpcApi trait in two, like in openRPC specs
- refacto: move starknet runtime api in it's own crate
- chore: update README.md and getting-started.md
- chore: remove crates that have been copy-pasted from plkdtSDK
- feat(rpc): return deployed contract address and actual fee in transaction
  receipt
- fix: Wait for 1 minute for transaction to be processed in
  get_transaction_receipt rpc
- ci: Fix starknet foundry sncast not found
- fix: Ensure transaction checks are compatible with starknet-rs
- ci: Run Starknet Foundry tests against Madara RPC
- fix: add name, symbol and decimals to fee token storage
- fix: dependencies for dockerfile and binaries
- docs: add translation of madara beast article to spanish
- chore: update starknet-js version in faucet-setup docs
- dev(compilation): add incremental compilation
- feat(rpc): add support for bulk estimate fee
- feat: add argent multicall contract to genesis
- chore(data-availability): update avail-subxt to version 0.4.0
- fix(ci): setup should fetch files from local config
- chore: deprecate `madara-app` and `madara-dev-explorer` modules
- chore(data-availability-avail): implement fire and forget, and add ws
  reconnection logic
- chore: update `polkadot-sdk` to `release-polkadot-v1.3.0`
- feat: fallback default file for DA and Settlement configuration files

## v0.5.0

- chore: release v0.5.0
- test: add transaction pool logic unit tests
- feat(client): spawn a task that listen to storage changes and build the
  resulting commiment state diff for each block
- dev(StarknetRPC): log error received from node before mapping to
  InternalServerError
- fix: change 'nonce too high' to log in debug instead of info
- chore: update deps, vm ressource fee cost are now FixedU128, and stored in an
  hashmap
- ci: change jobs order in the workflow
- ci: run integrations tests in the same runner as build
- ci: replace ci cache with rust-cache
- fix(transactions): remove `nonce` field from InvokeV0 tx
- feat(transactions): don't enforce ordering in validate_unsigned for invokeV0
- test(pallet): add function to get braavos hash
- fix: event commitment documentation typo
- ci: added testing key generation in the ci
- fix(starknet-rpc-test): init one request client per runtime
- test: validate Nonce for unsigned user txs
- fix: fixed declare V0 placeholder with the hash of an empty list of felts
- feat(cli): `run` is the by default command when running the `madara` bin
- refacto(cli): `run` and `setup` commands are defined in their own files
- refacto(cli): `run.testnet` argument removed in favor of the substrate native
  `chain` arg
- feat(cli): `run.fetch_chain_spec` argument removed in favor of the substrate
  native `chain` arg
- feat(cli): `setup` require a source file, either from an url or a path on the
  local filesystem
- chore(cli): use `Url`, `Path` and `PathBuf` types rather than `String`
- refacto(cli): moved the pallet/chain_spec/utils methods to the node crate
- feat(cli): `madara_path` arg has been remove, we use the substrate native
  `base_path` arg instead
- feat(cli): sharingan chain specs are loaded during the compilation, not
  downloaded from github
- refacto(pallet/starknet): `GenesisLoader` refactored as `GenesisData` + a
  `base_path` field
- feat(cli): for `run` param `--dev` now imply `--tmp`, as it is in substrate
- test(starknet-rpc-test): run all tests against a single madara node
- fix(service): confusing message when node starts (output the actual sealing
  method being used)
- refactor(sealing): how the sealing mode is passed into runtime
- feat(sealing): finalization for instant sealing
- test(starknet-js-test): run basic starknetjs compatibility tests again the
  madara node
- feat(cache-option): add an option to enable aggressive caching in command-line
  parameters

## v0.4.0

- chore: release v0.4.0
- feat: better management of custom configurations for genesis assets
- feat: use actual vm resource costs
- fix: add setup and run for rpc tests
- fix: fix clap for run command
- fix: add `madara_path` flag for setup command
- fix: add official references to configs files
- fix: cargo update and `main` branch prettier fix
- fix: fix sharingan chain spec
- fix: update madara infra to main branch
- fix: update `Cargo.lock`
- fix: rpc test failing
- refactor: exported chain id constant in mp-chain-id crate and added one for
  SN_MAIN
- ci: disable pr close workflow
- ci: add ci verification for detecting genesis changes and config hashes
- test: add e2e test for `estimate_fee`

## v0.3.0

- chore: release v0.3.0
- chore: big transaction type refactoring
- chore: split `primitives` crates into multiple smaller crates
- chore: improve logging about transaction when nonce is too high
- chore: add real class hash values for genesis config
- fix: use specific commit for avail and celestia
- fix: change dep of rustdoc on push
- fix: initial_gas set to max_fee and fixed fee not being charged when max_fee=0
- fix: correct value of compiled_class_hash in RPCTransaction
- fix: std feature import in transactions crate
- fix: replace all calls to `transmute` by calls `from_raw_parts`
- fix: estimate_fee should make sure all transaction have a version being
  2^128 + 1 or 2^128+2 depending on the tx type
- feat: modify the hash_bytes functions in `poseidon` and `pedersen` for dynamic
  data length
- feat: print development accounts at node startup
- feat: unification of the DA interface
- feat: bump starknet-core to 0.6.0 and remove InvokeV0
- feat: use resolver 2 for cargo in the workspace
- feat: impl tx execution and verification as traits
- perf: reduce the amount of data stored in the runtime and use the Substrate
  block to as source of data in the client
- perf: use perfect hash function in calculate_l1_gas_by_vm_usage
- build: restructure code for rust latest version
- build: bump rustc nightly version to 1.74 date
- buid: add rust-analyzer to toolchain components
- ci: scope cache by branch and add cache cleanup
- ci: increase threshold for codecov to 1%
- test: add `starknet-rpc-test` crate to the workspace
- test: add test to check tx signed by OZ account can be signed with Argent pk
- buid: add rust-analyzer to toolchain components
- ci: increase threshold for codecov to 1%
- replace all calls to `transmute` by calls `from_raw_parts`
- big transaction type refactoring
- impl tx execution and verification as traits
- reduce the amount of data stored in the runtime and use the Substrate block to
  as source of data in the client
- perf: use perfect hash function in calculate_l1_gas_by_vm_usage
- chore: add tests for tx hashing
- split `primitives` crates into multiple smaller crates
- fix: std feature import in transactions crate
- chore: improve logging about transaction when nonce is too high
- fix: rpc tests and background node run
- test: add tests for simulate tx offset
- test: add tests for tx hashing
- fix: bring back messages in transaction receipts
- feat: starknet os program output primitive

## v0.2.0

- add-contributors: `0xAsten`, `m-kus`, `joaopereira12`, `kasteph`
- ci: add verification if build-spec is working
- ci: added wasm to test
- ci: disable benchmark for pushes and pr's
- ci: fix docker and binaries build
- ci: don't enforce changelog on PR's with label `dependencies`
- doc: added translation of madara beast article.md to portuguese and russian
- doc: app chain template added in README
- fix: RPC getClassAt cairo legacy program code encoding
- fix: build-spec not working by setting the madara-path always and fetching
  relevant files
- fix: events are emitted in correct sequential order
- fix: expected event idx in continuation tokens in test responses
- fix: update RPC URL to use localhost instead of 0.0.0.0 in hurl.config file
- fix: update the default port for running Madara locally in getting-started.md
  file from 9933 to 9944.
- fix: replace the 0 initial gas value with u128::MAX because view call
  entrypoints were failing
- chore: remove global state root
- chore: cairo-contracts compilation scripts & docs are updated, cairo_0
  contracts recompiled
- chore: rebase of core deps and 0.12.1

## v0.1.0

- ci: rm codespell task and rm .codespellignore
- feat: refactor flags on tests
- feat: fetch config files from gh repo
- refactor: remove config files from the code
- ci: stop closing stale issues
- ci: reactivate changelog enforcement
- cli: change dev flag behaviour and created alias for base and madara path
- configs: fix genesis.json refs to link the config folder
- ci: downgraded windows runner to windows-latest
- ci: added windows binaries build and upload the binaries to the release page
- ci: add `CHANGELOG.md` and enforce it is edited for each PR on `main`
- fix: removed `madara_runtime` as a dependency in the client crates and make
  errors more expressive
- fix: state root bug fix where the tree was stored in runtime _before_ being
  committed
- feat: add a `genesis_loader` for the node and mocking
- feat: add `madara_tsukuyomi` as a submodule
- branding: use new logo in the README
- dev: Get the block status from the actual block in get_block_with_tx_hashes
- fix: l1-l2 messaging
- dev : clean contracts and compiled files<|MERGE_RESOLUTION|>--- conflicted
+++ resolved
@@ -2,9 +2,7 @@
 
 ## Next release
 
-<<<<<<< HEAD
 - fix:(tests): Add testing feature to mc-db dev dependency (#295)
-=======
 - feat(confg): added chain config template and fgw example
 - feat(v0.8.0-rc0): starknet_subscribeNewHeads
 - fix(rocksdb): update max open files opt
@@ -53,7 +51,6 @@
 - test: add block conversion task test
 - fix(docs): updated readme and fixed launcher
 - fix(ci): added gateway key to fix rate limit on tests
->>>>>>> d188aa91
 - feat(cli): launcher script and release workflows
 - fix: cleaned cli settings for sequencer, devnet and full
 - feat: move to karnot runner
