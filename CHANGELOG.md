# Madara Changelog

## Next release

<<<<<<< HEAD
- fix(rpc): handle batched requests in middleware
=======
- fix: override chain config
- fix: estimate_fee should through an error if any txn fails
- fix: rejected transaction block production panic
>>>>>>> 66543dde
- fix(sync): pending block retrying mechanism
- feat(clean): dc_db: rename `DbBlockId::BlockN` to `DbBlockId::Number`
- feat(cli): Environment variables can be used to specify Madara parameters
- fix:(tests): Add testing feature to mc-db dev dependency (#294)
- feat: new crate gateway client & server
- test: Starknet-js basic tests added
- test: add block conversion task test
- fix(docs): updated readme and fixed launcher
- fix(ci): added gateway key to fix rate limit on tests
- feat(cli): launcher script and release workflows
- fix: cleaned cli settings for sequencer, devnet and full
- feat: move to karnot runner
- fix: docker file fixes for devnet
- fix(block-production): fix bouncer calculation and declared classes
- fix: Fix pending block sync and add real FGW tests
- test: tests added for verify and apply task in l2 sync
- fix: UDC cairo 0 migration & events logic fix
- fix: response of spec version rpc call fixed
- tests: integration test for l2 fetch task added
- refactor: calculate class hashes in devnet
- feat: add config file and preset configure chain
- refactor: change default chain id and add custom flag to override
- fix: generate a fixed set of public and private keys for devnet
- fix: defaulted l1 gas price in devnet mode
- fix: fixed anvil port value in tests
- fix: flaky tests in gas price worker fixed
- ci: add coveralls report
- test: added tests for declare and deploy transactions
- fix: pending block must always be returned in rpc even if none is in db
- fix: fixed the starting block arg with an ignore_block_order argument
- docs: fixed Docker Compose instructions
- fix: removed unused dependencies with udeps and machete
- feat: add devnet via `--devnet` cli argument
- refactor: class import from FGW
- code docs: documented how get_storage_at is implemented
- fix: L1 rpc <=> network mismatch
- feat: rpc versioning
- feat: bumping Starknet version from v0.13.2 to Starknet v0.13.2.1
- fix: replaced old namings with adapted namings
- refactor: block import is now centrally done in a single crate
- tests: add e2e tests for rpc read methods
- tests: add e2e tests for the node
- fix: fixed some readme stuff
- feat: gas price provider added for block production
- feat: l1 sync service
- feat: gas price worker for l1
- test: tests added for eth client and event subscription
- feat: Added l1->l2 messaging
- test: add unitests primitives
- tests: add e2e tests for the node
- tests: add tests for the rpcs endpoints
- fix: pending contract storage not stored properly
- test: add tests crate `db`
- fix: --sync-l1-disabled cli option (#225)
- feat: experimental block production and mempool
- refactor: L1BlockMetric is intialized inside the EthereumClient new function
- refactor: BlockMetrics divided in L1BlockMetrics and BlockMetrics
- test: tests added for eth client and event subscription
- feat: add support for Starknet version 0.13.2
- fix(l1): removed free l1 endpoint list
- removed l1.rs from the sync crate and refactored it with alloy inside eth crate
- refactor: removed l1.rs from the sync crate and refactored it with alloy inside eth crate
- refactor: eth client (l1 crate) refactored with alloy
- feat: added l1 crate (eth crate)
- fix(metrics): removed influx and added l2_state_size data
- fix: command to start the Madara client
- refactor: database error unification
- feat: raise file-descriptor limit
- fix: docker
- fix: pending storage & sequencer_provider
- refactor: support pending blocks & db crate
- refactor: new crate exec
- fix(issue): Removed unrelated link from issue template
- feat: adding new readme and github issue templates for codebase reorg
- fix: trace, execution state_diff
- refactor: store compiled contract class
- fix: rate limit on classes
- refactor: use Felt in DB
- fix: fix sepolia by updating bonsai-trie
- feat(class): change class definition storage
- fix: pending block sync
- fix: transaction traces
- feat: store tx receipts
- refactor: new type StarknetVersion
- refactor: update starknet-rs with Felt
- fix(rpc): fixed block not found error on get_class method
- fix (rpc): get_transaction_status
- fix(cleanup): clean up around the Cargo.toml files, error handling and cli arguments
- fix(db): fault tolerance (database is not corrupted when the node is unexpectedly shut down / killed)
- fix(rpc): fixed state update deserialization
- fix(hashes): fixed tx by hash retrieval
- fix(logs): fixed logs and get_state_update
- refactor: remove primitives/felt
- refactor: move convert.rs to felt_wrapper.rs
- fix(decode): fix mapping db decoding
- feat: store reverted txs hashes
- feat(l1): added l1 free rpc url if none is provided
- cleanup: clean DB statics
- refactor: improve compatibility without forks
- fix(metrics): fixed some metrics endpoints
- fix(metrics): fix prometheus endpoint port
- fix(hashes): Fix invoke tx hashes for version v3
- fix: re-add prometheus, doc cli args, log format
- fix(program): Changed visibility of program serializer + archived
- fix(classes): remove the classes ordenation to allow fork rebasements
- fix(felt): enforce Felt type as much as possible into compute_hash.rs
- fix(logs): fixed some logs and others
- fix(rpc): fixed block storage column
- chore: update dependencies
- fix(hashers): cleaned hashers using types core hashers and Felt
- refactor: remove substrate block storage
- feat(infra): Added boilerplate to deploy a grafana/prometheus dashboard
- refacor: use db hash
- refactor: l2-sync
- refactor: remove crate mp-mapping-sync
- fix(rpc): get_nonce
- fix(rpc): get_class
- refactor: mapping db
- perf(db): contract key history now using rocksdb iterators for history
- fix(root): Cleaned state root commitments crate
- fix(hash): declare tx v0 hash computation
- perf(db): db contract history parallel fetching and batching
- remove RuntimeApi on RPC
- feat(metrics): Added sync time metrics
- refactor: using const and OnceCell instead of lazy_static
- refactor: remove crate mp-storage
- feat(infra): corrected dockerfile + docker-compose
- fix(rpc): error handling
- fix(lib): updated core libs to match oss
- fix: state root - replaced_classes commit
- feat: fetch block and state update in only one request
- feat: added madara launcher script
- fix: creation of the block context
- fix: is_missing_class
- fix: state root - replaced_classes
- feat(db): backups
- fix: state root for nonce
- fix: store the first history in storage ket
- perf: improved perfs with parallelized iteration over tx hashes cache
- fix: graceful shutdown of rocksdb on ctrl+c
- fix: better error handling around l1 and l2 sync
- perf: compile with target_cpu=skylake by default
- perf: storage key with encode
- fix: bloc context blockifier
- feat: up blockifier to v0.6.0-rc.2
- fix: change bonsai-trie fork location
- refactor: remove L1HandlerTxFee
- feat: up blockifier to v0.6.0-rc.2
- refactor: remove L1HandlerTxFee
- refactor: remove blockifier dependencie
- perf: convert blocks in parallel
- feat(commitments): Joined hash computation in event and tx commitments
- feat(l2 sync): polling to get new blocks once sync has caught up with the chain
- perf: store key
- fix: sync, remove `unwrap` in storage
- fix(classes): Fixed classes on the RPC level by adding ordering and complete deserialisation
- fix: class update
- feat: store key/value in `--disble-root` mode
- fix: storage nonce and key/value
- fix: class and store updates and block desync after ctrl+c
- fix: compile without libm
- fix: genesis state_update
- refactor: optimize get_class_at
- fix: crash build genesis on restart
- fix(classes): Fixed sierra exception on block 31625 and added --starting-block arg
- fix(db): with new implementation ContractStorage
- fix: fee_type for `simulate_transactions` rpc call
- feat(rocksdb): replaced most async database operations iwth multigets and batched inserts
- fix: get_state_update with new storage
- up: starknet-rs
- fix: exec on receipt
- feat(RPC): refacto `trace_transaction` and `trace_block_transaction`
- fix(proposer_factory): Removed and clean a lot of stuff on Client side, mostly node crate
- feat(storage): removed the use of `BonsaiStorage` logs
- feat(storage): removed dependance on `StateUpdateWrapper`
- feat(storage): state diff are now stored for each block
- CI: fix toolchain
- CI: add `cargo test` on PR
- refactor: remove dead code on `Struct Starknet<..>`
- fix: verify_l2
- feat(rpc): remove duplicated code, add mod 'utils'
- feat(storage): started migrating storage to the bonsai-lib
- fix: fix crashing cases on `get_block_with_receipts`
- fix: fix get_events minor issues
- fix: l1HandlerTx computed for commit
- refactor: optimise get_events RPC
- fix(root): fixed state commitments broken due to genesis loader
- feat(docker): add dockerfile and docker-compose
- fix: fix implementation `get_storage_at()` for `BlockifierStateAdapter`
- fix(sync): Fix end condition of the l2 sync
- fix(rpc): fix chain id method for mainnet
- fix(class): Fix Sierra classes conversion (missing abis)
- fix(compute): Fixed prepare_data_availability_modes computation
- feat(rpc): add pending block to `get_block_with_receipts` rpc call
- chore: update bonsai-trie (benefit from perf boost)
- feat(rpc): add `get_block_with_receipts` rpc call
- refactor: remove crate mp-state, mp-fee, mp-messages
- fix(class): Fix class conversions to support legacy Sierra versions
- feat: rebase blockifier
- feat(check): Added a state root check to ensure synced compatibility
- feat(metrics): Add prometheus metrics for mapping worker
- feat(storage): finished migrating contract storage to our backend bonsai trie dbs
- feat(storage): set up type-safe bonsai storage abstractions for usage in RPC
- fix(root): fix state root computation
- refactor: refactor mc-db crate
- feat(api_key): api key passed to FetchConfig correctly
- feat(api_key): Added support for --gateway-api to avoid rate limit from the gateway
- fix(latest): Retrieve latest synced block via internal client
- perf(l2 sync): parallelize commitment computation and refactor part of l2 io sync
- refactor: rpc methods and removed rpc-core
- feat: add an optional TUI dashboard
- feat(bonsai): Bumped bonsai lib to latest opti
- refactor(generic): reduced runtime dependence on generics
- fix(sync): Cleaned mc-sync isolating fetch process + added shared SyncStatus
- feat(self-hosted): host our own runner
- fix(deps): Removed unused dependencies
- feat(multi-trie): Added support for persistent storage tries
- feat(pending): added support for pending blocks in RPC requests
- perf(l2 sync): parallel fetching of blocks, classes, state updates
- fix l1 thread to reflect correct state_root, block_number, block_hash
- fix: remove gas_price and update starknet-rs from fork (temporary fix)
- fix(root): got state root to work (does not support class root yet)
- refactor(substrate_hash): Substrate hash is now retrieved via rpc client in
  `l2.rs`
- fix(worflows): fix toolchain and cache issue
- feat: Removal of the hardcoded mainnet configuration
- refactor: pass new CI
- fix(workflows): Fix madara CI
- feat(rpc): add_invoke_tx, add_deploy_account_tx, add_declare_tx
- feat(rpc): tx_receipt, re-execute tx
- feat(script): added CI scripts for starting Madara and comparing JSON RPC
  calls
- perf(verify_l2): parallelized l2 state root update
- perf(state_commitment): parallelized state commitment hash computations
- fix(L1): fix l1 thread with battle tested implementation + removed l1-l2
- fix: update and store ConfigFetch in l2 sync(), chainId rpc call
- fix: get_events paging with continuation_token
- fix(class): #125
- fix(getStorageAt): #28
- fix(genesis): #107
- fix(class): #32 #33 #34
- fix(class): #116
- feat(class): download classes from sequencer
- feat: update and store highest block hash and number from sequencer
- feat: store events in block, return events in call get_transaction_receipt
- fix: updating outdated links to external resources in documentation
- feat(client/data-availability): implement custom error handling
- fix: get_block_by_block_hash then default rather than error
- feat(rpc): added `get_state_update` real values from DA db
- feat: add transparent representation to `Felt252Wrapper`
- feat(rpc/trace_api): add `trace_block_transaction`
- chore(db): changed the way hashes are encoded
- feat(rpc/trace_api): add `trace_transaction`

## v0.7.0

- chore: release v0.7.0
- refacto: remove abusive `TryInto` impl
- dev: optimize tx trace creation
- dev: make Madara std compatible
- CI: fix taplo version
- chore: add cache usage for `getEvents` and `getTransactionReceipt`
- fix: cairo1 contracts should be identified by their sierra class hash
- fix(cli): repair broken cli for da conf
- feat(client): on `add_declare_transaction` store sierra contract classes in
  the madara backend
- chore: use struct error in client/db
- fix: don't ignore Sierra to CASM mapping in genesis config
- refacto: early exit txs fee estimation when one fails
- dev: fix linter warning in README.md
- fix: remove waiting loop from `getTxReceipt`
- feat: types in `mp-transactions` impl a method to get their version
- feat: make L1 gas price a `const` of the `RuntimeConfig`
- fix: broken class hashes and contracts in genesis
- refactor: rename LAST_SYNCED_L1_BLOCK to be more clear
- chore: add headers to da calldata, fix eth da in sovereign mode
- refacto(simulate_tx): move logic to the client
- chore: added ca-certificate in DockerFile for SSL related issues
- chore(primitives/commitment): remove crate
- chore(primitives/block/header): remove starknet-trie dependent fields
- refacto(primitives/db): add a temporary way to get a fake global state root
- feat(rpc): add starknet_version and eth_l1_gas_fee on block header
- fix(spec_version): spec version now returning 0.5.1
- chore: feature flags for avail and celestia DA
- feat(rpc): added support for v0.5.1 JSON-RPC specs
- feat(rpc): added ordered messages/events in trace fields
- feat(rpc): support for starknet.rs v0.5.1 version
- feat(rpc): added execution resources in trace fields
- feat(rpc): added state diff field in trace fields
- refactor: removed benchmarking folder and traces of CI pipeline
- fix: decouple is_query into is_query and offset_version
- feat: add sierra to casm class hash mapping to genesis assets
- chore: remove ArgentMulticall from genesis assets
- feat: remove `seq_addr_updated` from `GenesisData`
- chore: added prometheus metrics for da layer
- chore: bump celestia rpc crate version
- fix(DA): run the proof first then the state update
- fix: `prove_current_block` is called after `update_state`
- ci: add foundry ci task to push workflow
- fix: first tx for non deployed account is valid
- fix: incorrect base url for fetching config
- feat: add predeployed accounts to genesis state
- feat(rpc): Added starknet_simulateTransactions
- fix: Change serialization of bitvec to &[u8] in merkle tree to avoid memory
  uninitialized
- chore: change SCARB config version for foundry CI
- feat(da): update da calldata encoding to v0.11.0 spec, da conf examples, da
  conf flag, da-tests in CI
- refactor: use `map` in `estimate_fee` to stop computation on error
- fix(node/commands): md5 are also checked when running setup --from-local
- feat(data-availability): extend eth config with poll interval
- fix(snos-output): expose snos codec, remove unused `get_starknet_messages`
  runtime method, and unnecessary mp-snos-output dependencies
- feat(program-hash): add new pallet constant for Starknet OS progam hash;
  expose runtime getter method; add dedicated crate to manage versions
- feat(runtime): expose fee token address getter method
- feat(settlement): run client thread responsible for pushing state updates and
  messaging on Ethereum
- feat(settlement): starknet core contract tests with anvil sandbox
- fix(rpc-test): incorrect node url
- feat(settlement): e2e test with Madara node settling on Ethereum contract
- refactor: use `map` in `estimate_fee` to stop computation on error
- fix: `tempdir` crate has been deprecated; use `tempfile` instead
- dev: add avail and celestia crates behind a feature flag
- dev: replace md5 with sha3_256 hash function
- feat: fixing getNonce Rpc Call and adding a new test
- refactor: use Zaun crate for Starknet core contract bindings
- refactor: use Anvil sandbox from Zaun crate
- feat(rpc): estimateMessageFee RPC call implementation

## v0.6.0

- chore: release v0.6.0
- refacto: substrate/starknet names in rpc library
- feat(rpc): Added starknet_getTransactionStatus and removed
  starknet_pendingTransactions
- feat(rpc): add starknet_specVersion rpc + added test for future support
- docs: Added v0.6.0-rc5 documentation above the rpc method functions
- dev(deps): bump starknet rs, use Eq for EmmitedEvents comparaison
- test(rust-rpc-test): use undeclared contracts for declare transactions testing
- build: update blockifier, fix divergent substrat block hash
- chore: remove tests that run in wasm and native, only wasm from now
- chore: split StarknetRpcApi trait in two, like in openRPC specs
- refacto: move starknet runtime api in it's own crate
- chore: update README.md and getting-started.md
- chore: remove crates that have been copy-pasted from plkdtSDK
- feat(rpc): return deployed contract address and actual fee in transaction
  receipt
- fix: Wait for 1 minute for transaction to be processed in
  get_transaction_receipt rpc
- ci: Fix starknet foundry sncast not found
- fix: Ensure transaction checks are compatible with starknet-rs
- ci: Run Starknet Foundry tests against Madara RPC
- fix: add name, symbol and decimals to fee token storage
- fix: dependencies for dockerfile and binaries
- docs: add translation of madara beast article to spanish
- chore: update starknet-js version in faucet-setup docs
- dev(compilation): add incremental compilation
- feat(rpc): add support for bulk estimate fee
- feat: add argent multicall contract to genesis
- chore(data-availability): update avail-subxt to version 0.4.0
- fix(ci): setup should fetch files from local config
- chore: deprecate `madara-app` and `madara-dev-explorer` modules
- chore(data-availability-avail): implement fire and forget, and add ws
  reconnection logic
- chore: update `polkadot-sdk` to `release-polkadot-v1.3.0`
- feat: fallback default file for DA and Settlement configuration files

## v0.5.0

- chore: release v0.5.0
- test: add transaction pool logic unit tests
- feat(client): spawn a task that listen to storage changes and build the
  resulting commiment state diff for each block
- dev(StarknetRPC): log error received from node before mapping to
  InternalServerError
- fix: change 'nonce too high' to log in debug instead of info
- chore: update deps, vm ressource fee cost are now FixedU128, and stored in an
  hashmap
- ci: change jobs order in the workflow
- ci: run integrations tests in the same runner as build
- ci: replace ci cache with rust-cache
- fix(transactions): remove `nonce` field from InvokeV0 tx
- feat(transactions): don't enforce ordering in validate_unsigned for invokeV0
- test(pallet): add function to get braavos hash
- fix: event commitment documentation typo
- ci: added testing key generation in the ci
- fix(starknet-rpc-test): init one request client per runtime
- test: validate Nonce for unsigned user txs
- fix: fixed declare V0 placeholder with the hash of an empty list of felts
- feat(cli): `run` is the by default command when running the `madara` bin
- refacto(cli): `run` and `setup` commands are defined in their own files
- refacto(cli): `run.testnet` argument removed in favor of the substrate native
  `chain` arg
- feat(cli): `run.fetch_chain_spec` argument removed in favor of the substrate
  native `chain` arg
- feat(cli): `setup` require a source file, either from an url or a path on the
  local filesystem
- chore(cli): use `Url`, `Path` and `PathBuf` types rather than `String`
- refacto(cli): moved the pallet/chain_spec/utils methods to the node crate
- feat(cli): `madara_path` arg has been remove, we use the substrate native
  `base_path` arg instead
- feat(cli): sharingan chain specs are loaded during the compilation, not
  downloaded from github
- refacto(pallet/starknet): `GenesisLoader` refactored as `GenesisData` + a
  `base_path` field
- feat(cli): for `run` param `--dev` now imply `--tmp`, as it is in substrate
- test(starknet-rpc-test): run all tests against a single madara node
- fix(service): confusing message when node starts (output the actual sealing
  method being used)
- refactor(sealing): how the sealing mode is passed into runtime
- feat(sealing): finalization for instant sealing
- test(starknet-js-test): run basic starknetjs compatibility tests again the
  madara node
- feat(cache-option): add an option to enable aggressive caching in command-line
  parameters

## v0.4.0

- chore: release v0.4.0
- feat: better management of custom configurations for genesis assets
- feat: use actual vm resource costs
- fix: add setup and run for rpc tests
- fix: fix clap for run command
- fix: add `madara_path` flag for setup command
- fix: add official references to configs files
- fix: cargo update and `main` branch prettier fix
- fix: fix sharingan chain spec
- fix: update madara infra to main branch
- fix: update `Cargo.lock`
- fix: rpc test failing
- refactor: exported chain id constant in mp-chain-id crate and added one for
  SN_MAIN
- ci: disable pr close workflow
- ci: add ci verification for detecting genesis changes and config hashes
- test: add e2e test for `estimate_fee`

## v0.3.0

- chore: release v0.3.0
- chore: big transaction type refactoring
- chore: split `primitives` crates into multiple smaller crates
- chore: improve logging about transaction when nonce is too high
- chore: add real class hash values for genesis config
- fix: use specific commit for avail and celestia
- fix: change dep of rustdoc on push
- fix: initial_gas set to max_fee and fixed fee not being charged when max_fee=0
- fix: correct value of compiled_class_hash in RPCTransaction
- fix: std feature import in transactions crate
- fix: replace all calls to `transmute` by calls `from_raw_parts`
- fix: estimate_fee should make sure all transaction have a version being
  2^128 + 1 or 2^128+2 depending on the tx type
- feat: modify the hash_bytes functions in `poseidon` and `pedersen` for dynamic
  data length
- feat: print development accounts at node startup
- feat: unification of the DA interface
- feat: bump starknet-core to 0.6.0 and remove InvokeV0
- feat: use resolver 2 for cargo in the workspace
- feat: impl tx execution and verification as traits
- perf: reduce the amount of data stored in the runtime and use the Substrate
  block to as source of data in the client
- perf: use perfect hash function in calculate_l1_gas_by_vm_usage
- build: restructure code for rust latest version
- build: bump rustc nightly version to 1.74 date
- buid: add rust-analyzer to toolchain components
- ci: scope cache by branch and add cache cleanup
- ci: increase threshold for codecov to 1%
- test: add `starknet-rpc-test` crate to the workspace
- test: add test to check tx signed by OZ account can be signed with Argent pk
- buid: add rust-analyzer to toolchain components
- ci: increase threshold for codecov to 1%
- replace all calls to `transmute` by calls `from_raw_parts`
- big transaction type refactoring
- impl tx execution and verification as traits
- reduce the amount of data stored in the runtime and use the Substrate block to
  as source of data in the client
- perf: use perfect hash function in calculate_l1_gas_by_vm_usage
- chore: add tests for tx hashing
- split `primitives` crates into multiple smaller crates
- fix: std feature import in transactions crate
- chore: improve logging about transaction when nonce is too high
- fix: rpc tests and background node run
- test: add tests for simulate tx offset
- test: add tests for tx hashing
- fix: bring back messages in transaction receipts
- feat: starknet os program output primitive

## v0.2.0

- add-contributors: `0xAsten`, `m-kus`, `joaopereira12`, `kasteph`
- ci: add verification if build-spec is working
- ci: added wasm to test
- ci: disable benchmark for pushes and pr's
- ci: fix docker and binaries build
- ci: don't enforce changelog on PR's with label `dependencies`
- doc: added translation of madara beast article.md to portuguese and russian
- doc: app chain template added in README
- fix: RPC getClassAt cairo legacy program code encoding
- fix: build-spec not working by setting the madara-path always and fetching
  relevant files
- fix: events are emitted in correct sequential order
- fix: expected event idx in continuation tokens in test responses
- fix: update RPC URL to use localhost instead of 0.0.0.0 in hurl.config file
- fix: update the default port for running Madara locally in getting-started.md
  file from 9933 to 9944.
- fix: replace the 0 initial gas value with u128::MAX because view call
  entrypoints were failing
- chore: remove global state root
- chore: cairo-contracts compilation scripts & docs are updated, cairo_0
  contracts recompiled
- chore: rebase of core deps and 0.12.1

## v0.1.0

- ci: rm codespell task and rm .codespellignore
- feat: refactor flags on tests
- feat: fetch config files from gh repo
- refactor: remove config files from the code
- ci: stop closing stale issues
- ci: reactivate changelog enforcement
- cli: change dev flag behaviour and created alias for base and madara path
- configs: fix genesis.json refs to link the config folder
- ci: downgraded windows runner to windows-latest
- ci: added windows binaries build and upload the binaries to the release page
- ci: add `CHANGELOG.md` and enforce it is edited for each PR on `main`
- fix: removed `madara_runtime` as a dependency in the client crates and make
  errors more expressive
- fix: state root bug fix where the tree was stored in runtime _before_ being
  committed
- feat: add a `genesis_loader` for the node and mocking
- feat: add `madara_tsukuyomi` as a submodule
- branding: use new logo in the README
- dev: Get the block status from the actual block in get_block_with_tx_hashes
- fix: l1-l2 messaging
- dev : clean contracts and compiled files<|MERGE_RESOLUTION|>--- conflicted
+++ resolved
@@ -2,13 +2,10 @@
 
 ## Next release
 
-<<<<<<< HEAD
 - fix(rpc): handle batched requests in middleware
-=======
 - fix: override chain config
 - fix: estimate_fee should through an error if any txn fails
 - fix: rejected transaction block production panic
->>>>>>> 66543dde
 - fix(sync): pending block retrying mechanism
 - feat(clean): dc_db: rename `DbBlockId::BlockN` to `DbBlockId::Number`
 - feat(cli): Environment variables can be used to specify Madara parameters
