# Madara Changelog

## Next release

<<<<<<< HEAD
- fix(compilation): devnet contract artifacts are not compiled by `cargo build` anymore
=======
- refactor: use `hyper` & `tower` instead of `reqwest` for feeder client
- fix(namespace): versioning now works for methods without `starknet` namesapce
- fix(compile): wrong struct field being used in state map conversion
- fix: contract 0 state diff fixed
- refactor(rpc): re-worked rpc tower server and added proper websocket support
>>>>>>> b80fcab8
- fix(network): added the FGW and gateway url to the chain config
- fix(block_hash): block hash mismatch on transaction with an empty signature
- feat: declare v0, l1 handler support added
- feat: strk gas price cli param added
- fix(snos): added special address while closing block for SNOS
- fix(mempool): validator errors were ignored in `mempool/rsc/lib.rs`
- fix(primitives): fixed storage entries not being sorted in state commitment
- fix(devnet): devnet predeployed contracts stable address across systems (re)
- chore: Fixed README table format
- fix(cli): fixed devnet cli arguments
- fix(db): max rocksdb LOG files count and size and add more memory metrics
- fix(devnet): devnet predeployed contracts stable address across systems
- feat: gas fee flag added
- fix(mempool): fixed proptesting of the inner mempool
- fix(clippy): disallow printlns in workspace
- fix(db): storing a block needs to clear the current pending block
- fix(sync): Fixed pipeline stalling on machines with few cpu cores
- fix(rpc): handle batched requests in middleware
- chore: padded devnet address display with 64 chars
- feat(script): added more capabilities to the launcher script
- fix(fgw): sync from other nodes and block signature
- fix: added more launcher capabilities
- fix(cleanup): Updated EditorConfig to 4-space indents
- fix(tests): Fixed local testing scripts
- fix: override chain config
- fix: estimate_fee should through an error if any txn fails
- fix: rejected transaction block production panic
- fix(sync): pending block retrying mechanism
- feat(clean): dc_db: rename `DbBlockId::BlockN` to `DbBlockId::Number`
- feat(cli): Environment variables can be used to specify Madara parameters
- fix:(tests): Add testing feature to mc-db dev dependency (#294)
- feat: new crate gateway client & server
- test: Starknet-js basic tests added
- test: add block conversion task test
- fix(docs): updated readme and fixed launcher
- fix(ci): added gateway key to fix rate limit on tests
- feat(cli): launcher script and release workflows
- fix: cleaned cli settings for sequencer, devnet and full
- feat: move to karnot runner
- fix: docker file fixes for devnet
- fix(block-production): fix bouncer calculation and declared classes
- fix: Fix pending block sync and add real FGW tests
- test: tests added for verify and apply task in l2 sync
- fix: UDC cairo 0 migration & events logic fix
- fix: response of spec version rpc call fixed
- tests: integration test for l2 fetch task added
- refactor: calculate class hashes in devnet
- feat: add config file and preset configure chain
- refactor: change default chain id and add custom flag to override
- fix: generate a fixed set of public and private keys for devnet
- fix: defaulted l1 gas price in devnet mode
- fix: fixed anvil port value in tests
- fix: flaky tests in gas price worker fixed
- ci: add coveralls report
- test: added tests for declare and deploy transactions
- fix: pending block must always be returned in rpc even if none is in db
- fix: fixed the starting block arg with an ignore_block_order argument
- docs: fixed Docker Compose instructions
- fix: removed unused dependencies with udeps and machete
- feat: add devnet via `--devnet` cli argument
- refactor: class import from FGW
- code docs: documented how get_storage_at is implemented
- fix: L1 rpc <=> network mismatch
- feat: rpc versioning
- feat: bumping Starknet version from v0.13.2 to Starknet v0.13.2.1
- fix: replaced old namings with adapted namings
- refactor: block import is now centrally done in a single crate
- tests: add e2e tests for rpc read methods
- tests: add e2e tests for the node
- fix: fixed some readme stuff
- feat: gas price provider added for block production
- feat: l1 sync service
- feat: gas price worker for l1
- test: tests added for eth client and event subscription
- feat: Added l1->l2 messaging
- test: add unitests primitives
- tests: add e2e tests for the node
- tests: add tests for the rpcs endpoints
- fix: pending contract storage not stored properly
- test: add tests crate `db`
- fix: --sync-l1-disabled cli option (#225)
- feat: experimental block production and mempool
- refactor: L1BlockMetric is intialized inside the EthereumClient new function
- refactor: BlockMetrics divided in L1BlockMetrics and BlockMetrics
- test: tests added for eth client and event subscription
- feat: add support for Starknet version 0.13.2
- fix(l1): removed free l1 endpoint list
- removed l1.rs from the sync crate and refactored it with alloy inside eth crate
- refactor: removed l1.rs from the sync crate and refactored it with alloy inside eth crate
- refactor: eth client (l1 crate) refactored with alloy
- feat: added l1 crate (eth crate)
- fix(metrics): removed influx and added l2_state_size data
- fix: command to start the Madara client
- refactor: database error unification
- feat: raise file-descriptor limit
- fix: docker
- fix: pending storage & sequencer_provider
- refactor: support pending blocks & db crate
- refactor: new crate exec
- fix(issue): Removed unrelated link from issue template
- feat: adding new readme and github issue templates for codebase reorg
- fix: trace, execution state_diff
- refactor: store compiled contract class
- fix: rate limit on classes
- refactor: use Felt in DB
- fix: fix sepolia by updating bonsai-trie
- feat(class): change class definition storage
- fix: pending block sync
- fix: transaction traces
- feat: store tx receipts
- refactor: new type StarknetVersion
- refactor: update starknet-rs with Felt
- fix(rpc): fixed block not found error on get_class method
- fix (rpc): get_transaction_status
- fix(cleanup): clean up around the Cargo.toml files, error handling and cli arguments
- fix(db): fault tolerance (database is not corrupted when the node is unexpectedly shut down / killed)
- fix(rpc): fixed state update deserialization
- fix(hashes): fixed tx by hash retrieval
- fix(logs): fixed logs and get_state_update
- refactor: remove primitives/felt
- refactor: move convert.rs to felt_wrapper.rs
- fix(decode): fix mapping db decoding
- feat: store reverted txs hashes
- feat(l1): added l1 free rpc url if none is provided
- cleanup: clean DB statics
- refactor: improve compatibility without forks
- fix(metrics): fixed some metrics endpoints
- fix(metrics): fix prometheus endpoint port
- fix(hashes): Fix invoke tx hashes for version v3
- fix: re-add prometheus, doc cli args, log format
- fix(program): Changed visibility of program serializer + archived
- fix(classes): remove the classes ordenation to allow fork rebasements
- fix(felt): enforce Felt type as much as possible into compute_hash.rs
- fix(logs): fixed some logs and others
- fix(rpc): fixed block storage column
- chore: update dependencies
- fix(hashers): cleaned hashers using types core hashers and Felt
- refactor: remove substrate block storage
- feat(infra): Added boilerplate to deploy a grafana/prometheus dashboard
- refacor: use db hash
- refactor: l2-sync
- refactor: remove crate mp-mapping-sync
- fix(rpc): get_nonce
- fix(rpc): get_class
- refactor: mapping db
- perf(db): contract key history now using rocksdb iterators for history
- fix(root): Cleaned state root commitments crate
- fix(hash): declare tx v0 hash computation
- perf(db): db contract history parallel fetching and batching
- remove RuntimeApi on RPC
- feat(metrics): Added sync time metrics
- refactor: using const and OnceCell instead of lazy_static
- refactor: remove crate mp-storage
- feat(infra): corrected dockerfile + docker-compose
- fix(rpc): error handling
- fix(lib): updated core libs to match oss
- fix: state root - replaced_classes commit
- feat: fetch block and state update in only one request
- feat: added madara launcher script
- fix: creation of the block context
- fix: is_missing_class
- fix: state root - replaced_classes
- feat(db): backups
- fix: state root for nonce
- fix: store the first history in storage ket
- perf: improved perfs with parallelized iteration over tx hashes cache
- fix: graceful shutdown of rocksdb on ctrl+c
- fix: better error handling around l1 and l2 sync
- perf: compile with target_cpu=skylake by default
- perf: storage key with encode
- fix: bloc context blockifier
- feat: up blockifier to v0.6.0-rc.2
- fix: change bonsai-trie fork location
- refactor: remove L1HandlerTxFee
- feat: up blockifier to v0.6.0-rc.2
- refactor: remove L1HandlerTxFee
- refactor: remove blockifier dependencie
- perf: convert blocks in parallel
- feat(commitments): Joined hash computation in event and tx commitments
- feat(l2 sync): polling to get new blocks once sync has caught up with the chain
- perf: store key
- fix: sync, remove `unwrap` in storage
- fix(classes): Fixed classes on the RPC level by adding ordering and complete deserialisation
- fix: class update
- feat: store key/value in `--disble-root` mode
- fix: storage nonce and key/value
- fix: class and store updates and block desync after ctrl+c
- fix: compile without libm
- fix: genesis state_update
- refactor: optimize get_class_at
- fix: crash build genesis on restart
- fix(classes): Fixed sierra exception on block 31625 and added --starting-block arg
- fix(db): with new implementation ContractStorage
- fix: fee_type for `simulate_transactions` rpc call
- feat(rocksdb): replaced most async database operations iwth multigets and batched inserts
- fix: get_state_update with new storage
- up: starknet-rs
- fix: exec on receipt
- feat(RPC): refacto `trace_transaction` and `trace_block_transaction`
- fix(proposer_factory): Removed and clean a lot of stuff on Client side, mostly node crate
- feat(storage): removed the use of `BonsaiStorage` logs
- feat(storage): removed dependance on `StateUpdateWrapper`
- feat(storage): state diff are now stored for each block
- CI: fix toolchain
- CI: add `cargo test` on PR
- refactor: remove dead code on `Struct Starknet<..>`
- fix: verify_l2
- feat(rpc): remove duplicated code, add mod 'utils'
- feat(storage): started migrating storage to the bonsai-lib
- fix: fix crashing cases on `get_block_with_receipts`
- fix: fix get_events minor issues
- fix: l1HandlerTx computed for commit
- refactor: optimise get_events RPC
- fix(root): fixed state commitments broken due to genesis loader
- feat(docker): add dockerfile and docker-compose
- fix: fix implementation `get_storage_at()` for `BlockifierStateAdapter`
- fix(sync): Fix end condition of the l2 sync
- fix(rpc): fix chain id method for mainnet
- fix(class): Fix Sierra classes conversion (missing abis)
- fix(compute): Fixed prepare_data_availability_modes computation
- feat(rpc): add pending block to `get_block_with_receipts` rpc call
- chore: update bonsai-trie (benefit from perf boost)
- feat(rpc): add `get_block_with_receipts` rpc call
- refactor: remove crate mp-state, mp-fee, mp-messages
- fix(class): Fix class conversions to support legacy Sierra versions
- feat: rebase blockifier
- feat(check): Added a state root check to ensure synced compatibility
- feat(metrics): Add prometheus metrics for mapping worker
- feat(storage): finished migrating contract storage to our backend bonsai trie dbs
- feat(storage): set up type-safe bonsai storage abstractions for usage in RPC
- fix(root): fix state root computation
- refactor: refactor mc-db crate
- feat(api_key): api key passed to FetchConfig correctly
- feat(api_key): Added support for --gateway-api to avoid rate limit from the gateway
- fix(latest): Retrieve latest synced block via internal client
- perf(l2 sync): parallelize commitment computation and refactor part of l2 io sync
- refactor: rpc methods and removed rpc-core
- feat: add an optional TUI dashboard
- feat(bonsai): Bumped bonsai lib to latest opti
- refactor(generic): reduced runtime dependence on generics
- fix(sync): Cleaned mc-sync isolating fetch process + added shared SyncStatus
- feat(self-hosted): host our own runner
- fix(deps): Removed unused dependencies
- feat(multi-trie): Added support for persistent storage tries
- feat(pending): added support for pending blocks in RPC requests
- perf(l2 sync): parallel fetching of blocks, classes, state updates
- fix l1 thread to reflect correct state_root, block_number, block_hash
- fix: remove gas_price and update starknet-rs from fork (temporary fix)
- fix(root): got state root to work (does not support class root yet)
- refactor(substrate_hash): Substrate hash is now retrieved via rpc client in
  `l2.rs`
- fix(worflows): fix toolchain and cache issue
- feat: Removal of the hardcoded mainnet configuration
- refactor: pass new CI
- fix(workflows): Fix madara CI
- feat(rpc): add_invoke_tx, add_deploy_account_tx, add_declare_tx
- feat(rpc): tx_receipt, re-execute tx
- feat(script): added CI scripts for starting Madara and comparing JSON RPC
  calls
- perf(verify_l2): parallelized l2 state root update
- perf(state_commitment): parallelized state commitment hash computations
- fix(L1): fix l1 thread with battle tested implementation + removed l1-l2
- fix: update and store ConfigFetch in l2 sync(), chainId rpc call
- fix: get_events paging with continuation_token
- fix(class): #125
- fix(getStorageAt): #28
- fix(genesis): #107
- fix(class): #32 #33 #34
- fix(class): #116
- feat(class): download classes from sequencer
- feat: update and store highest block hash and number from sequencer
- feat: store events in block, return events in call get_transaction_receipt
- fix: updating outdated links to external resources in documentation
- feat(client/data-availability): implement custom error handling
- fix: get_block_by_block_hash then default rather than error
- feat(rpc): added `get_state_update` real values from DA db
- feat: add transparent representation to `Felt252Wrapper`
- feat(rpc/trace_api): add `trace_block_transaction`
- chore(db): changed the way hashes are encoded
- feat(rpc/trace_api): add `trace_transaction`

## v0.7.0

- chore: release v0.7.0
- refacto: remove abusive `TryInto` impl
- dev: optimize tx trace creation
- dev: make Madara std compatible
- CI: fix taplo version
- chore: add cache usage for `getEvents` and `getTransactionReceipt`
- fix: cairo1 contracts should be identified by their sierra class hash
- fix(cli): repair broken cli for da conf
- feat(client): on `add_declare_transaction` store sierra contract classes in
  the madara backend
- chore: use struct error in client/db
- fix: don't ignore Sierra to CASM mapping in genesis config
- refacto: early exit txs fee estimation when one fails
- dev: fix linter warning in README.md
- fix: remove waiting loop from `getTxReceipt`
- feat: types in `mp-transactions` impl a method to get their version
- feat: make L1 gas price a `const` of the `RuntimeConfig`
- fix: broken class hashes and contracts in genesis
- refactor: rename LAST_SYNCED_L1_BLOCK to be more clear
- chore: add headers to da calldata, fix eth da in sovereign mode
- refacto(simulate_tx): move logic to the client
- chore: added ca-certificate in DockerFile for SSL related issues
- chore(primitives/commitment): remove crate
- chore(primitives/block/header): remove starknet-trie dependent fields
- refacto(primitives/db): add a temporary way to get a fake global state root
- feat(rpc): add starknet_version and eth_l1_gas_fee on block header
- fix(spec_version): spec version now returning 0.5.1
- chore: feature flags for avail and celestia DA
- feat(rpc): added support for v0.5.1 JSON-RPC specs
- feat(rpc): added ordered messages/events in trace fields
- feat(rpc): support for starknet.rs v0.5.1 version
- feat(rpc): added execution resources in trace fields
- feat(rpc): added state diff field in trace fields
- refactor: removed benchmarking folder and traces of CI pipeline
- fix: decouple is_query into is_query and offset_version
- feat: add sierra to casm class hash mapping to genesis assets
- chore: remove ArgentMulticall from genesis assets
- feat: remove `seq_addr_updated` from `GenesisData`
- chore: added prometheus metrics for da layer
- chore: bump celestia rpc crate version
- fix(DA): run the proof first then the state update
- fix: `prove_current_block` is called after `update_state`
- ci: add foundry ci task to push workflow
- fix: first tx for non deployed account is valid
- fix: incorrect base url for fetching config
- feat: add predeployed accounts to genesis state
- feat(rpc): Added starknet_simulateTransactions
- fix: Change serialization of bitvec to &[u8] in merkle tree to avoid memory
  uninitialized
- chore: change SCARB config version for foundry CI
- feat(da): update da calldata encoding to v0.11.0 spec, da conf examples, da
  conf flag, da-tests in CI
- refactor: use `map` in `estimate_fee` to stop computation on error
- fix(node/commands): md5 are also checked when running setup --from-local
- feat(data-availability): extend eth config with poll interval
- fix(snos-output): expose snos codec, remove unused `get_starknet_messages`
  runtime method, and unnecessary mp-snos-output dependencies
- feat(program-hash): add new pallet constant for Starknet OS progam hash;
  expose runtime getter method; add dedicated crate to manage versions
- feat(runtime): expose fee token address getter method
- feat(settlement): run client thread responsible for pushing state updates and
  messaging on Ethereum
- feat(settlement): starknet core contract tests with anvil sandbox
- fix(rpc-test): incorrect node url
- feat(settlement): e2e test with Madara node settling on Ethereum contract
- refactor: use `map` in `estimate_fee` to stop computation on error
- fix: `tempdir` crate has been deprecated; use `tempfile` instead
- dev: add avail and celestia crates behind a feature flag
- dev: replace md5 with sha3_256 hash function
- feat: fixing getNonce Rpc Call and adding a new test
- refactor: use Zaun crate for Starknet core contract bindings
- refactor: use Anvil sandbox from Zaun crate
- feat(rpc): estimateMessageFee RPC call implementation

## v0.6.0

- chore: release v0.6.0
- refacto: substrate/starknet names in rpc library
- feat(rpc): Added starknet_getTransactionStatus and removed
  starknet_pendingTransactions
- feat(rpc): add starknet_specVersion rpc + added test for future support
- docs: Added v0.6.0-rc5 documentation above the rpc method functions
- dev(deps): bump starknet rs, use Eq for EmmitedEvents comparaison
- test(rust-rpc-test): use undeclared contracts for declare transactions testing
- build: update blockifier, fix divergent substrat block hash
- chore: remove tests that run in wasm and native, only wasm from now
- chore: split StarknetRpcApi trait in two, like in openRPC specs
- refacto: move starknet runtime api in it's own crate
- chore: update README.md and getting-started.md
- chore: remove crates that have been copy-pasted from plkdtSDK
- feat(rpc): return deployed contract address and actual fee in transaction
  receipt
- fix: Wait for 1 minute for transaction to be processed in
  get_transaction_receipt rpc
- ci: Fix starknet foundry sncast not found
- fix: Ensure transaction checks are compatible with starknet-rs
- ci: Run Starknet Foundry tests against Madara RPC
- fix: add name, symbol and decimals to fee token storage
- fix: dependencies for dockerfile and binaries
- docs: add translation of madara beast article to spanish
- chore: update starknet-js version in faucet-setup docs
- dev(compilation): add incremental compilation
- feat(rpc): add support for bulk estimate fee
- feat: add argent multicall contract to genesis
- chore(data-availability): update avail-subxt to version 0.4.0
- fix(ci): setup should fetch files from local config
- chore: deprecate `madara-app` and `madara-dev-explorer` modules
- chore(data-availability-avail): implement fire and forget, and add ws
  reconnection logic
- chore: update `polkadot-sdk` to `release-polkadot-v1.3.0`
- feat: fallback default file for DA and Settlement configuration files

## v0.5.0

- chore: release v0.5.0
- test: add transaction pool logic unit tests
- feat(client): spawn a task that listen to storage changes and build the
  resulting commiment state diff for each block
- dev(StarknetRPC): log error received from node before mapping to
  InternalServerError
- fix: change 'nonce too high' to log in debug instead of info
- chore: update deps, vm ressource fee cost are now FixedU128, and stored in an
  hashmap
- ci: change jobs order in the workflow
- ci: run integrations tests in the same runner as build
- ci: replace ci cache with rust-cache
- fix(transactions): remove `nonce` field from InvokeV0 tx
- feat(transactions): don't enforce ordering in validate_unsigned for invokeV0
- test(pallet): add function to get braavos hash
- fix: event commitment documentation typo
- ci: added testing key generation in the ci
- fix(starknet-rpc-test): init one request client per runtime
- test: validate Nonce for unsigned user txs
- fix: fixed declare V0 placeholder with the hash of an empty list of felts
- feat(cli): `run` is the by default command when running the `madara` bin
- refacto(cli): `run` and `setup` commands are defined in their own files
- refacto(cli): `run.testnet` argument removed in favor of the substrate native
  `chain` arg
- feat(cli): `run.fetch_chain_spec` argument removed in favor of the substrate
  native `chain` arg
- feat(cli): `setup` require a source file, either from an url or a path on the
  local filesystem
- chore(cli): use `Url`, `Path` and `PathBuf` types rather than `String`
- refacto(cli): moved the pallet/chain_spec/utils methods to the node crate
- feat(cli): `madara_path` arg has been remove, we use the substrate native
  `base_path` arg instead
- feat(cli): sharingan chain specs are loaded during the compilation, not
  downloaded from github
- refacto(pallet/starknet): `GenesisLoader` refactored as `GenesisData` + a
  `base_path` field
- feat(cli): for `run` param `--dev` now imply `--tmp`, as it is in substrate
- test(starknet-rpc-test): run all tests against a single madara node
- fix(service): confusing message when node starts (output the actual sealing
  method being used)
- refactor(sealing): how the sealing mode is passed into runtime
- feat(sealing): finalization for instant sealing
- test(starknet-js-test): run basic starknetjs compatibility tests again the
  madara node
- feat(cache-option): add an option to enable aggressive caching in command-line
  parameters

## v0.4.0

- chore: release v0.4.0
- feat: better management of custom configurations for genesis assets
- feat: use actual vm resource costs
- fix: add setup and run for rpc tests
- fix: fix clap for run command
- fix: add `madara_path` flag for setup command
- fix: add official references to configs files
- fix: cargo update and `main` branch prettier fix
- fix: fix sharingan chain spec
- fix: update madara infra to main branch
- fix: update `Cargo.lock`
- fix: rpc test failing
- refactor: exported chain id constant in mp-chain-id crate and added one for
  SN_MAIN
- ci: disable pr close workflow
- ci: add ci verification for detecting genesis changes and config hashes
- test: add e2e test for `estimate_fee`

## v0.3.0

- chore: release v0.3.0
- chore: big transaction type refactoring
- chore: split `primitives` crates into multiple smaller crates
- chore: improve logging about transaction when nonce is too high
- chore: add real class hash values for genesis config
- fix: use specific commit for avail and celestia
- fix: change dep of rustdoc on push
- fix: initial_gas set to max_fee and fixed fee not being charged when max_fee=0
- fix: correct value of compiled_class_hash in RPCTransaction
- fix: std feature import in transactions crate
- fix: replace all calls to `transmute` by calls `from_raw_parts`
- fix: estimate_fee should make sure all transaction have a version being
  2^128 + 1 or 2^128+2 depending on the tx type
- feat: modify the hash_bytes functions in `poseidon` and `pedersen` for dynamic
  data length
- feat: print development accounts at node startup
- feat: unification of the DA interface
- feat: bump starknet-core to 0.6.0 and remove InvokeV0
- feat: use resolver 2 for cargo in the workspace
- feat: impl tx execution and verification as traits
- perf: reduce the amount of data stored in the runtime and use the Substrate
  block to as source of data in the client
- perf: use perfect hash function in calculate_l1_gas_by_vm_usage
- build: restructure code for rust latest version
- build: bump rustc nightly version to 1.74 date
- buid: add rust-analyzer to toolchain components
- ci: scope cache by branch and add cache cleanup
- ci: increase threshold for codecov to 1%
- test: add `starknet-rpc-test` crate to the workspace
- test: add test to check tx signed by OZ account can be signed with Argent pk
- buid: add rust-analyzer to toolchain components
- ci: increase threshold for codecov to 1%
- replace all calls to `transmute` by calls `from_raw_parts`
- big transaction type refactoring
- impl tx execution and verification as traits
- reduce the amount of data stored in the runtime and use the Substrate block to
  as source of data in the client
- perf: use perfect hash function in calculate_l1_gas_by_vm_usage
- chore: add tests for tx hashing
- split `primitives` crates into multiple smaller crates
- fix: std feature import in transactions crate
- chore: improve logging about transaction when nonce is too high
- fix: rpc tests and background node run
- test: add tests for simulate tx offset
- test: add tests for tx hashing
- fix: bring back messages in transaction receipts
- feat: starknet os program output primitive

## v0.2.0

- add-contributors: `0xAsten`, `m-kus`, `joaopereira12`, `kasteph`
- ci: add verification if build-spec is working
- ci: added wasm to test
- ci: disable benchmark for pushes and pr's
- ci: fix docker and binaries build
- ci: don't enforce changelog on PR's with label `dependencies`
- doc: added translation of madara beast article.md to portuguese and russian
- doc: app chain template added in README
- fix: RPC getClassAt cairo legacy program code encoding
- fix: build-spec not working by setting the madara-path always and fetching
  relevant files
- fix: events are emitted in correct sequential order
- fix: expected event idx in continuation tokens in test responses
- fix: update RPC URL to use localhost instead of 0.0.0.0 in hurl.config file
- fix: update the default port for running Madara locally in getting-started.md
  file from 9933 to 9944.
- fix: replace the 0 initial gas value with u128::MAX because view call
  entrypoints were failing
- chore: remove global state root
- chore: cairo-contracts compilation scripts & docs are updated, cairo_0
  contracts recompiled
- chore: rebase of core deps and 0.12.1

## v0.1.0

- ci: rm codespell task and rm .codespellignore
- feat: refactor flags on tests
- feat: fetch config files from gh repo
- refactor: remove config files from the code
- ci: stop closing stale issues
- ci: reactivate changelog enforcement
- cli: change dev flag behaviour and created alias for base and madara path
- configs: fix genesis.json refs to link the config folder
- ci: downgraded windows runner to windows-latest
- ci: added windows binaries build and upload the binaries to the release page
- ci: add `CHANGELOG.md` and enforce it is edited for each PR on `main`
- fix: removed `madara_runtime` as a dependency in the client crates and make
  errors more expressive
- fix: state root bug fix where the tree was stored in runtime _before_ being
  committed
- feat: add a `genesis_loader` for the node and mocking
- feat: add `madara_tsukuyomi` as a submodule
- branding: use new logo in the README
- dev: Get the block status from the actual block in get_block_with_tx_hashes
- fix: l1-l2 messaging
- dev : clean contracts and compiled files<|MERGE_RESOLUTION|>--- conflicted
+++ resolved
@@ -2,15 +2,12 @@
 
 ## Next release
 
-<<<<<<< HEAD
 - fix(compilation): devnet contract artifacts are not compiled by `cargo build` anymore
-=======
 - refactor: use `hyper` & `tower` instead of `reqwest` for feeder client
 - fix(namespace): versioning now works for methods without `starknet` namesapce
 - fix(compile): wrong struct field being used in state map conversion
 - fix: contract 0 state diff fixed
 - refactor(rpc): re-worked rpc tower server and added proper websocket support
->>>>>>> b80fcab8
 - fix(network): added the FGW and gateway url to the chain config
 - fix(block_hash): block hash mismatch on transaction with an empty signature
 - feat: declare v0, l1 handler support added
