--- conflicted
+++ resolved
@@ -1,13 +1,9 @@
 git # Deoxys Changelog
 
 ## Next release
-<<<<<<< HEAD
+
 - feat(rpc): add `get_block_with_receipts` rpc call
-- refactor: remove crate mp-fee and mp-state
-=======
-
 - refactor: remove crate mp-state, mp-fee, mp-messages
->>>>>>> 86593209
 - fix(class): Fix class conversions to support legacy Sierra versions
 - feat: rebase blockifier
 - feat(check): Added a state root check to ensure synced compatibility
