--- conflicted
+++ resolved
@@ -2,16 +2,13 @@
 
 ## Next release
 
-<<<<<<< HEAD
 - fix(db): max rocksdb LOG files count and size and add more memory metrics
-=======
 - fix(devnet): devnet predeployed contracts stable address across systems
 - feat: gas fee flag added
 - fix(mempool): fixed proptesting of the inner mempool
 - fix(clippy): disallow printlns in workspace
 - fix(db): storing a block needs to clear the current pending block
 - fix(sync): Fixed pipeline stalling on machines with few cpu cores
->>>>>>> c91dfbf7
 - fix(rpc): handle batched requests in middleware
 - chore: padded devnet address display with 64 chars
 - feat(script): added more capabilities to the launcher script
