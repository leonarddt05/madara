# Madara Changelog

## Next release

<<<<<<< HEAD
- code docs: documented how get_storage_at is implemented
=======
- fix: replaced old namings with adapted namings
>>>>>>> 8b62f9a9
- refactor: block import is now centrally done in a single crate
- tests: add e2e tests for the node
- fix: fixed some readme stuff
- feat: gas price provider added for block production
- feat: l1 sync service
- feat: gas price worker for l1
- test: tests added for eth client and event subscription
- feat: Added l1->l2 messaging
- test: add unitests primitives
- tests: add tests for the rpcs endpoints
- fix: pending contract storage not stored properly
- test: add tests crate `db`
- fix: --sync-l1-disabled cli option (#225)
- feat: experimental block production and mempool
- refactor: L1BlockMetric is intialized inside the EthereumClient new function
- refactor: BlockMetrics divided in L1BlockMetrics and BlockMetrics
- test: tests added for eth client and event subscription
- feat: add support for Starknet version 0.13.2
- fix(l1): removed free l1 endpoint list
- removed l1.rs from the sync crate and refactored it with alloy inside eth crate
- refactor: removed l1.rs from the sync crate and refactored it with alloy inside eth crate
- refactor: eth client (l1 crate) refactored with alloy
- feat: added l1 crate (eth crate)
- fix(metrics): removed influx and added l2_state_size data
- fix: command to start the Madara client
- refactor: database error unification
- feat: raise file-descriptor limit
- fix: docker
- fix: pending storage & sequencer_provider
- refactor: support pending blocks & db crate
- refactor: new crate exec
- fix(issue): Removed unrelated link from issue template
- feat: adding new readme and github issue templates for codebase reorg
- fix: trace, execution state_diff
- refactor: store compiled contract class
- fix: rate limit on classes
- refactor: use Felt in DB
- fix: fix sepolia by updating bonsai-trie
- feat(class): change class definition storage
- fix: pending block sync
- fix: transaction traces
- feat: store tx receipts
- refactor: new type StarknetVersion
- refactor: update starknet-rs with Felt
- fix(rpc): fixed block not found error on get_class method
- fix (rpc): get_transaction_status
- fix(cleanup): clean up around the Cargo.toml files, error handling and cli arguments
- fix(db): fault tolerance (database is not corrupted when the node is unexpectedly shut down / killed)
- fix(rpc): fixed state update deserialization
- fix(hashes): fixed tx by hash retrieval
- fix(logs): fixed logs and get_state_update
- refactor: remove primitives/felt
- refactor: move convert.rs to felt_wrapper.rs
- fix(decode): fix mapping db decoding
- feat: store reverted txs hashes
- feat(l1): added l1 free rpc url if none is provided
- cleanup: clean DB statics
- refactor: improve compatibility without forks
- fix(metrics): fixed some metrics endpoints
- fix(metrics): fix prometheus endpoint port
- fix(hashes): Fix invoke tx hashes for version v3
- fix: re-add prometheus, doc cli args, log format
- fix(program): Changed visibility of program serializer + archived
- fix(classes): remove the classes ordenation to allow fork rebasements
- fix(felt): enforce Felt type as much as possible into compute_hash.rs
- fix(logs): fixed some logs and others
- fix(rpc): fixed block storage column
- chore: update dependencies
- fix(hashers): cleaned hashers using types core hashers and Felt
- refactor: remove substrate block storage
- feat(infra): Added boilerplate to deploy a grafana/prometheus dashboard
- refacor: use db hash
- refactor: l2-sync
- refactor: remove crate mp-mapping-sync
- fix(rpc): get_nonce
- fix(rpc): get_class
- refactor: mapping db
- perf(db): contract key history now using rocksdb iterators for history
- fix(root): Cleaned state root commitments crate
- fix(hash): declare tx v0 hash computation
- perf(db): db contract history parallel fetching and batching
- remove RuntimeApi on RPC
- feat(metrics): Added sync time metrics
- refactor: using const and OnceCell instead of lazy_static
- refactor: remove crate mp-storage
- feat(infra): corrected dockerfile + docker-compose
- fix(rpc): error handling
- fix(lib): updated core libs to match oss
- fix: state root - replaced_classes commit
- feat: fetch block and state update in only one request
- feat: added madara launcher script
- fix: creation of the block context
- fix: is_missing_class
- fix: state root - replaced_classes
- feat(db): backups
- fix: state root for nonce
- fix: store the first history in storage ket
- perf: improved perfs with parallelized iteration over tx hashes cache
- fix: graceful shutdown of rocksdb on ctrl+c
- fix: better error handling around l1 and l2 sync
- perf: compile with target_cpu=skylake by default
- perf: storage key with encode
- fix: bloc context blockifier
- feat: up blockifier to v0.6.0-rc.2
- fix: change bonsai-trie fork location
- refactor: remove L1HandlerTxFee
- feat: up blockifier to v0.6.0-rc.2
- refactor: remove L1HandlerTxFee
- refactor: remove blockifier dependencie
- perf: convert blocks in parallel
- feat(commitments): Joined hash computation in event and tx commitments
- feat(l2 sync): polling to get new blocks once sync has caught up with the chain
- perf: store key
- fix: sync, remove `unwrap` in storage
- fix(classes): Fixed classes on the RPC level by adding ordering and complete deserialisation
- fix: class update
- feat: store key/value in `--disble-root` mode
- fix: storage nonce and key/value
- fix: class and store updates and block desync after ctrl+c
- fix: compile without libm
- fix: genesis state_update
- refactor: optimize get_class_at
- fix: crash build genesis on restart
- fix(classes): Fixed sierra exception on block 31625 and added --starting-block arg
- fix(db): with new implementation ContractStorage
- fix: fee_type for `simulate_transactions` rpc call
- feat(rocksdb): replaced most async database operations iwth multigets and batched inserts
- fix: get_state_update with new storage
- up: starknet-rs
- fix: exec on receipt
- feat(RPC): refacto `trace_transaction` and `trace_block_transaction`
- fix(proposer_factory): Removed and clean a lot of stuff on Client side, mostly node crate
- feat(storage): removed the use of `BonsaiStorage` logs
- feat(storage): removed dependance on `StateUpdateWrapper`
- feat(storage): state diff are now stored for each block
- CI: fix toolchain
- CI: add `cargo test` on PR
- refactor: remove dead code on `Struct Starknet<..>`
- fix: verify_l2
- feat(rpc): remove duplicated code, add mod 'utils'
- feat(storage): started migrating storage to the bonsai-lib
- fix: fix crashing cases on `get_block_with_receipts`
- fix: fix get_events minor issues
- fix: l1HandlerTx computed for commit
- refactor: optimise get_events RPC
- fix(root): fixed state commitments broken due to genesis loader
- feat(docker): add dockerfile and docker-compose
- fix: fix implementation `get_storage_at()` for `BlockifierStateAdapter`
- fix(sync): Fix end condition of the l2 sync
- fix(rpc): fix chain id method for mainnet
- fix(class): Fix Sierra classes conversion (missing abis)
- fix(compute): Fixed prepare_data_availability_modes computation
- feat(rpc): add pending block to `get_block_with_receipts` rpc call
- chore: update bonsai-trie (benefit from perf boost)
- feat(rpc): add `get_block_with_receipts` rpc call
- refactor: remove crate mp-state, mp-fee, mp-messages
- fix(class): Fix class conversions to support legacy Sierra versions
- feat: rebase blockifier
- feat(check): Added a state root check to ensure synced compatibility
- feat(metrics): Add prometheus metrics for mapping worker
- feat(storage): finished migrating contract storage to our backend bonsai trie dbs
- feat(storage): set up type-safe bonsai storage abstractions for usage in RPC
- fix(root): fix state root computation
- refactor: refactor mc-db crate
- feat(api_key): api key passed to FetchConfig correctly
- feat(api_key): Added support for --gateway-api to avoid rate limit from the gateway
- fix(latest): Retrieve latest synced block via internal client
- perf(l2 sync): parallelize commitment computation and refactor part of l2 io sync
- refactor: rpc methods and removed rpc-core
- feat: add an optional TUI dashboard
- feat(bonsai): Bumped bonsai lib to latest opti
- refactor(generic): reduced runtime dependence on generics
- fix(sync): Cleaned mc-sync isolating fetch process + added shared SyncStatus
- feat(self-hosted): host our own runner
- fix(deps): Removed unused dependencies
- feat(multi-trie): Added support for persistent storage tries
- feat(pending): added support for pending blocks in RPC requests
- perf(l2 sync): parallel fetching of blocks, classes, state updates
- fix l1 thread to reflect correct state_root, block_number, block_hash
- fix: remove gas_price and update starknet-rs from fork (temporary fix)
- fix(root): got state root to work (does not support class root yet)
- refactor(substrate_hash): Substrate hash is now retrieved via rpc client in
  `l2.rs`
- fix(worflows): fix toolchain and cache issue
- feat: Removal of the hardcoded mainnet configuration
- refactor: pass new CI
- fix(workflows): Fix madara CI
- feat(rpc): add_invoke_tx, add_deploy_account_tx, add_declare_tx
- feat(rpc): tx_receipt, re-execute tx
- feat(script): added CI scripts for starting Madara and comparing JSON RPC
  calls
- perf(verify_l2): parallelized l2 state root update
- perf(state_commitment): parallelized state commitment hash computations
- fix(L1): fix l1 thread with battle tested implementation + removed l1-l2
- fix: update and store ConfigFetch in l2 sync(), chainId rpc call
- fix: get_events paging with continuation_token
- fix(class): #125
- fix(getStorageAt): #28
- fix(genesis): #107
- fix(class): #32 #33 #34
- fix(class): #116
- feat(class): download classes from sequencer
- feat: update and store highest block hash and number from sequencer
- feat: store events in block, return events in call get_transaction_receipt
- fix: updating outdated links to external resources in documentation
- feat(client/data-availability): implement custom error handling
- fix: get_block_by_block_hash then default rather than error
- feat(rpc): added `get_state_update` real values from DA db
- feat: add transparent representation to `Felt252Wrapper`
- feat(rpc/trace_api): add `trace_block_transaction`
- chore(db): changed the way hashes are encoded
- feat(rpc/trace_api): add `trace_transaction`

## v0.7.0

- chore: release v0.7.0
- refacto: remove abusive `TryInto` impl
- dev: optimize tx trace creation
- dev: make Madara std compatible
- CI: fix taplo version
- chore: add cache usage for `getEvents` and `getTransactionReceipt`
- fix: cairo1 contracts should be identified by their sierra class hash
- fix(cli): repair broken cli for da conf
- feat(client): on `add_declare_transaction` store sierra contract classes in
  the madara backend
- chore: use struct error in client/db
- fix: don't ignore Sierra to CASM mapping in genesis config
- refacto: early exit txs fee estimation when one fails
- dev: fix linter warning in README.md
- fix: remove waiting loop from `getTxReceipt`
- feat: types in `mp-transactions` impl a method to get their version
- feat: make L1 gas price a `const` of the `RuntimeConfig`
- fix: broken class hashes and contracts in genesis
- refactor: rename LAST_SYNCED_L1_BLOCK to be more clear
- chore: add headers to da calldata, fix eth da in sovereign mode
- refacto(simulate_tx): move logic to the client
- chore: added ca-certificate in DockerFile for SSL related issues
- chore(primitives/commitment): remove crate
- chore(primitives/block/header): remove starknet-trie dependent fields
- refacto(primitives/db): add a temporary way to get a fake global state root
- feat(rpc): add starknet_version and eth_l1_gas_fee on block header
- fix(spec_version): spec version now returning 0.5.1
- chore: feature flags for avail and celestia DA
- feat(rpc): added support for v0.5.1 JSON-RPC specs
- feat(rpc): added ordered messages/events in trace fields
- feat(rpc): support for starknet.rs v0.5.1 version
- feat(rpc): added execution resources in trace fields
- feat(rpc): added state diff field in trace fields
- refactor: removed benchmarking folder and traces of CI pipeline
- fix: decouple is_query into is_query and offset_version
- feat: add sierra to casm class hash mapping to genesis assets
- chore: remove ArgentMulticall from genesis assets
- feat: remove `seq_addr_updated` from `GenesisData`
- chore: added prometheus metrics for da layer
- chore: bump celestia rpc crate version
- fix(DA): run the proof first then the state update
- fix: `prove_current_block` is called after `update_state`
- ci: add foundry ci task to push workflow
- fix: first tx for non deployed account is valid
- fix: incorrect base url for fetching config
- feat: add predeployed accounts to genesis state
- feat(rpc): Added starknet_simulateTransactions
- fix: Change serialization of bitvec to &[u8] in merkle tree to avoid memory
  uninitialized
- chore: change SCARB config version for foundry CI
- feat(da): update da calldata encoding to v0.11.0 spec, da conf examples, da
  conf flag, da-tests in CI
- refactor: use `map` in `estimate_fee` to stop computation on error
- fix(node/commands): md5 are also checked when running setup --from-local
- feat(data-availability): extend eth config with poll interval
- fix(snos-output): expose snos codec, remove unused `get_starknet_messages`
  runtime method, and unnecessary mp-snos-output dependencies
- feat(program-hash): add new pallet constant for Starknet OS progam hash;
  expose runtime getter method; add dedicated crate to manage versions
- feat(runtime): expose fee token address getter method
- feat(settlement): run client thread responsible for pushing state updates and
  messaging on Ethereum
- feat(settlement): starknet core contract tests with anvil sandbox
- fix(rpc-test): incorrect node url
- feat(settlement): e2e test with Madara node settling on Ethereum contract
- refactor: use `map` in `estimate_fee` to stop computation on error
- fix: `tempdir` crate has been deprecated; use `tempfile` instead
- dev: add avail and celestia crates behind a feature flag
- dev: replace md5 with sha3_256 hash function
- feat: fixing getNonce Rpc Call and adding a new test
- refactor: use Zaun crate for Starknet core contract bindings
- refactor: use Anvil sandbox from Zaun crate
- feat(rpc): estimateMessageFee RPC call implementation

## v0.6.0

- chore: release v0.6.0
- refacto: substrate/starknet names in rpc library
- feat(rpc): Added starknet_getTransactionStatus and removed
  starknet_pendingTransactions
- feat(rpc): add starknet_specVersion rpc + added test for future support
- docs: Added v0.6.0-rc5 documentation above the rpc method functions
- dev(deps): bump starknet rs, use Eq for EmmitedEvents comparaison
- test(rust-rpc-test): use undeclared contracts for declare transactions testing
- build: update blockifier, fix divergent substrat block hash
- chore: remove tests that run in wasm and native, only wasm from now
- chore: split StarknetRpcApi trait in two, like in openRPC specs
- refacto: move starknet runtime api in it's own crate
- chore: update README.md and getting-started.md
- chore: remove crates that have been copy-pasted from plkdtSDK
- feat(rpc): return deployed contract address and actual fee in transaction
  receipt
- fix: Wait for 1 minute for transaction to be processed in
  get_transaction_receipt rpc
- ci: Fix starknet foundry sncast not found
- fix: Ensure transaction checks are compatible with starknet-rs
- ci: Run Starknet Foundry tests against Madara RPC
- fix: add name, symbol and decimals to fee token storage
- fix: dependencies for dockerfile and binaries
- docs: add translation of madara beast article to spanish
- chore: update starknet-js version in faucet-setup docs
- dev(compilation): add incremental compilation
- feat(rpc): add support for bulk estimate fee
- feat: add argent multicall contract to genesis
- chore(data-availability): update avail-subxt to version 0.4.0
- fix(ci): setup should fetch files from local config
- chore: deprecate `madara-app` and `madara-dev-explorer` modules
- chore(data-availability-avail): implement fire and forget, and add ws
  reconnection logic
- chore: update `polkadot-sdk` to `release-polkadot-v1.3.0`
- feat: fallback default file for DA and Settlement configuration files

## v0.5.0

- chore: release v0.5.0
- test: add transaction pool logic unit tests
- feat(client): spawn a task that listen to storage changes and build the
  resulting commiment state diff for each block
- dev(StarknetRPC): log error received from node before mapping to
  InternalServerError
- fix: change 'nonce too high' to log in debug instead of info
- chore: update deps, vm ressource fee cost are now FixedU128, and stored in an
  hashmap
- ci: change jobs order in the workflow
- ci: run integrations tests in the same runner as build
- ci: replace ci cache with rust-cache
- fix(transactions): remove `nonce` field from InvokeV0 tx
- feat(transactions): don't enforce ordering in validate_unsigned for invokeV0
- test(pallet): add function to get braavos hash
- fix: event commitment documentation typo
- ci: added testing key generation in the ci
- fix(starknet-rpc-test): init one request client per runtime
- test: validate Nonce for unsigned user txs
- fix: fixed declare V0 placeholder with the hash of an empty list of felts
- feat(cli): `run` is the by default command when running the `madara` bin
- refacto(cli): `run` and `setup` commands are defined in their own files
- refacto(cli): `run.testnet` argument removed in favor of the substrate native
  `chain` arg
- feat(cli): `run.fetch_chain_spec` argument removed in favor of the substrate
  native `chain` arg
- feat(cli): `setup` require a source file, either from an url or a path on the
  local filesystem
- chore(cli): use `Url`, `Path` and `PathBuf` types rather than `String`
- refacto(cli): moved the pallet/chain_spec/utils methods to the node crate
- feat(cli): `madara_path` arg has been remove, we use the substrate native
  `base_path` arg instead
- feat(cli): sharingan chain specs are loaded during the compilation, not
  downloaded from github
- refacto(pallet/starknet): `GenesisLoader` refactored as `GenesisData` + a
  `base_path` field
- feat(cli): for `run` param `--dev` now imply `--tmp`, as it is in substrate
- test(starknet-rpc-test): run all tests against a single madara node
- fix(service): confusing message when node starts (output the actual sealing
  method being used)
- refactor(sealing): how the sealing mode is passed into runtime
- feat(sealing): finalization for instant sealing
- test(starknet-js-test): run basic starknetjs compatibility tests again the
  madara node
- feat(cache-option): add an option to enable aggressive caching in command-line
  parameters

## v0.4.0

- chore: release v0.4.0
- feat: better management of custom configurations for genesis assets
- feat: use actual vm resource costs
- fix: add setup and run for rpc tests
- fix: fix clap for run command
- fix: add `madara_path` flag for setup command
- fix: add official references to configs files
- fix: cargo update and `main` branch prettier fix
- fix: fix sharingan chain spec
- fix: update madara infra to main branch
- fix: update `Cargo.lock`
- fix: rpc test failing
- refactor: exported chain id constant in mp-chain-id crate and added one for
  SN_MAIN
- ci: disable pr close workflow
- ci: add ci verification for detecting genesis changes and config hashes
- test: add e2e test for `estimate_fee`

## v0.3.0

- chore: release v0.3.0
- chore: big transaction type refactoring
- chore: split `primitives` crates into multiple smaller crates
- chore: improve logging about transaction when nonce is too high
- chore: add real class hash values for genesis config
- fix: use specific commit for avail and celestia
- fix: change dep of rustdoc on push
- fix: initial_gas set to max_fee and fixed fee not being charged when max_fee=0
- fix: correct value of compiled_class_hash in RPCTransaction
- fix: std feature import in transactions crate
- fix: replace all calls to `transmute` by calls `from_raw_parts`
- fix: estimate_fee should make sure all transaction have a version being
  2^128 + 1 or 2^128+2 depending on the tx type
- feat: modify the hash_bytes functions in `poseidon` and `pedersen` for dynamic
  data length
- feat: print development accounts at node startup
- feat: unification of the DA interface
- feat: bump starknet-core to 0.6.0 and remove InvokeV0
- feat: use resolver 2 for cargo in the workspace
- feat: impl tx execution and verification as traits
- perf: reduce the amount of data stored in the runtime and use the Substrate
  block to as source of data in the client
- perf: use perfect hash function in calculate_l1_gas_by_vm_usage
- build: restructure code for rust latest version
- build: bump rustc nightly version to 1.74 date
- buid: add rust-analyzer to toolchain components
- ci: scope cache by branch and add cache cleanup
- ci: increase threshold for codecov to 1%
- test: add `starknet-rpc-test` crate to the workspace
- test: add test to check tx signed by OZ account can be signed with Argent pk
- buid: add rust-analyzer to toolchain components
- ci: increase threshold for codecov to 1%
- replace all calls to `transmute` by calls `from_raw_parts`
- big transaction type refactoring
- impl tx execution and verification as traits
- reduce the amount of data stored in the runtime and use the Substrate block to
  as source of data in the client
- perf: use perfect hash function in calculate_l1_gas_by_vm_usage
- chore: add tests for tx hashing
- split `primitives` crates into multiple smaller crates
- fix: std feature import in transactions crate
- chore: improve logging about transaction when nonce is too high
- fix: rpc tests and background node run
- test: add tests for simulate tx offset
- test: add tests for tx hashing
- fix: bring back messages in transaction receipts
- feat: starknet os program output primitive

## v0.2.0

- add-contributors: `0xAsten`, `m-kus`, `joaopereira12`, `kasteph`
- ci: add verification if build-spec is working
- ci: added wasm to test
- ci: disable benchmark for pushes and pr's
- ci: fix docker and binaries build
- ci: don't enforce changelog on PR's with label `dependencies`
- doc: added translation of madara beast article.md to portuguese and russian
- doc: app chain template added in README
- fix: RPC getClassAt cairo legacy program code encoding
- fix: build-spec not working by setting the madara-path always and fetching
  relevant files
- fix: events are emitted in correct sequential order
- fix: expected event idx in continuation tokens in test responses
- fix: update RPC URL to use localhost instead of 0.0.0.0 in hurl.config file
- fix: update the default port for running Madara locally in getting-started.md
  file from 9933 to 9944.
- fix: replace the 0 initial gas value with u128::MAX because view call
  entrypoints were failing
- chore: remove global state root
- chore: cairo-contracts compilation scripts & docs are updated, cairo_0
  contracts recompiled
- chore: rebase of core deps and 0.12.1

## v0.1.0

- ci: rm codespell task and rm .codespellignore
- feat: refactor flags on tests
- feat: fetch config files from gh repo
- refactor: remove config files from the code
- ci: stop closing stale issues
- ci: reactivate changelog enforcement
- cli: change dev flag behaviour and created alias for base and madara path
- configs: fix genesis.json refs to link the config folder
- ci: downgraded windows runner to windows-latest
- ci: added windows binaries build and upload the binaries to the release page
- ci: add `CHANGELOG.md` and enforce it is edited for each PR on `main`
- fix: removed `madara_runtime` as a dependency in the client crates and make
  errors more expressive
- fix: state root bug fix where the tree was stored in runtime _before_ being
  committed
- feat: add a `genesis_loader` for the node and mocking
- feat: add `madara_tsukuyomi` as a submodule
- branding: use new logo in the README
- dev: Get the block status from the actual block in get_block_with_tx_hashes
- fix: l1-l2 messaging
- dev : clean contracts and compiled files<|MERGE_RESOLUTION|>--- conflicted
+++ resolved
@@ -2,11 +2,8 @@
 
 ## Next release
 
-<<<<<<< HEAD
 - code docs: documented how get_storage_at is implemented
-=======
 - fix: replaced old namings with adapted namings
->>>>>>> 8b62f9a9
 - refactor: block import is now centrally done in a single crate
 - tests: add e2e tests for the node
 - fix: fixed some readme stuff
