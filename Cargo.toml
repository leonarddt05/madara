[workspace]
members = [
  "crates/node",
  "crates/runtime",
  "crates/pallets/starknet",
  "crates/primitives/starknet",
  "crates/primitives/digest-log",
  "crates/client/block-proposer",
  "crates/client/db",
  "crates/client/rpc-core",
  "crates/client/rpc",
  "crates/client/mapping-sync",
  "crates/client/storage",
  "crates/client/transaction-pool",
  "crates/client/deoxys",
]

[profile.release]
panic = "unwind"

[profile.production]
inherits = "release"
codegen-units = 1    # Setting this to 1 allows for more optimizations at the cost of slower compile time
lto = true           # Enables Link Time Optimization, enabling more aggressive optimizations across the entire codebase
opt-level = 3        # Optimize for speed regardless of binary size or compile time
rpath = false        # Disables adding rpath to the binary

[workspace.package]
authors = ["Abdelhamid Bakhta <@abdelhamidbakhta>"]
edition = "2021"
repository = "https://github.com/keep-starknet-strange/madara/"
version = "0.2.0"

[workspace.dependencies]
# Substrate frame dependencies
frame-executive = { git = "https://github.com/paritytech/substrate", branch = "polkadot-v0.9.43", default-features = false }
frame-support = { git = "https://github.com/paritytech/substrate", branch = "polkadot-v0.9.43", default-features = false }
frame-benchmarking = { git = "https://github.com/paritytech/substrate", branch = "polkadot-v0.9.43", default-features = false }
frame-benchmarking-cli = { git = "https://github.com/paritytech/substrate", branch = "polkadot-v0.9.43", default-features = false }
frame-system = { git = "https://github.com/paritytech/substrate", branch = "polkadot-v0.9.43", default-features = false }
frame-system-benchmarking = { git = "https://github.com/paritytech/substrate", branch = "polkadot-v0.9.43", default-features = false }
frame-system-rpc-runtime-api = { git = "https://github.com/paritytech/substrate", branch = "polkadot-v0.9.43", default-features = false }
frame-try-runtime = { git = "https://github.com/paritytech/substrate", branch = "polkadot-v0.9.43", default-features = false }
substrate-frame-rpc-system = { git = "https://github.com/paritytech/substrate", branch = "polkadot-v0.9.43", default-features = false }

# Substrate primitives dependencies
sp-core = { git = "https://github.com/paritytech/substrate", branch = "polkadot-v0.9.43", default-features = false }
sp-std = { git = "https://github.com/paritytech/substrate", branch = "polkadot-v0.9.43", default-features = false }
sp-io = { git = "https://github.com/paritytech/substrate", branch = "polkadot-v0.9.43", default-features = false }
sp-runtime = { git = "https://github.com/paritytech/substrate", branch = "polkadot-v0.9.43", default-features = false }
sp-consensus-aura = { git = "http://github.com/paritytech/substrate", branch = "polkadot-v0.9.43", default-features = false }
sp-consensus = { git = "https://github.com/paritytech/substrate", branch = "polkadot-v0.9.43", default-features = false }
sp-consensus-grandpa = { git = "https://github.com/paritytech/substrate", branch = "polkadot-v0.9.43", default-features = false }
sp-timestamp = { git = "https://github.com/paritytech/substrate", branch = "polkadot-v0.9.43", default-features = false }
sp-inherents = { git = "https://github.com/paritytech/substrate", branch = "polkadot-v0.9.43", default-features = false }
sp-keyring = { git = "https://github.com/paritytech/substrate", branch = "polkadot-v0.9.43", default-features = false }
sp-api = { git = "https://github.com/paritytech/substrate", branch = "polkadot-v0.9.43", default-features = false }
sp-blockchain = { git = "https://github.com/paritytech/substrate", branch = "polkadot-v0.9.43", default-features = false }
sp-block-builder = { git = "https://github.com/paritytech/substrate", branch = "polkadot-v0.9.43", default-features = false }
sp-offchain = { git = "https://github.com/paritytech/substrate", branch = "polkadot-v0.9.43", default-features = false }
sp-session = { git = "https://github.com/paritytech/substrate", branch = "polkadot-v0.9.43", default-features = false }
sp-transaction-pool = { git = "https://github.com/paritytech/substrate", branch = "polkadot-v0.9.43", default-features = false }
sp-version = { git = "https://github.com/paritytech/substrate", branch = "polkadot-v0.9.43", default-features = false }
sp-database = { git = "https://github.com/paritytech/substrate", branch = "polkadot-v0.9.43", default-features = false }
sp-arithmetic = { git = "https://github.com/paritytech/substrate", branch = "polkadot-v0.9.43", default-features = false }
sp-storage = { git = "https://github.com/paritytech/substrate", branch = "polkadot-v0.9.43", default-features = false }
sp-state-machine = { git = "https://github.com/paritytech/substrate", branch = "polkadot-v0.9.43", default-features = false }
sp-trie = { version = "7.0.0", git = "https://github.com/paritytech/substrate", branch = "polkadot-v0.9.43", default-features = false }
sp-tracing = { git = "https://github.com/paritytech/substrate", branch = "polkadot-v0.9.43" }

# Substrate client dependencies
sc-client-db = { git = "https://github.com/paritytech/substrate", branch = "polkadot-v0.9.43", features = [
  "rocksdb",
] }
sc-network = { git = "https://github.com/paritytech/substrate", branch = "polkadot-v0.9.43" }
sc-network-common = { git = "https://github.com/paritytech/substrate", branch = "polkadot-v0.9.43" }
sc-network-sync = { git = "https://github.com/paritytech/substrate", branch = "polkadot-v0.9.43" }
sc-consensus = { git = "https://github.com/paritytech/substrate", branch = "polkadot-v0.9.43" }
# For integration tests in order to create blocks on demand
sc-consensus-manual-seal = { git = "https://github.com/paritytech/substrate", branch = "polkadot-v0.9.43", default-features = false }
sc-consensus-grandpa = { git = "https://github.com/paritytech/substrate", branch = "polkadot-v0.9.43" }
sc-rpc = { git = "https://github.com/paritytech/substrate", branch = "polkadot-v0.9.43" }
sc-rpc-api = { git = "https://github.com/paritytech/substrate", branch = "polkadot-v0.9.43" }
sc-basic-authorship = { git = "https://github.com/paritytech/substrate", branch = "polkadot-v0.9.43" }
sc-client-api = { git = "https://github.com/paritytech/substrate", branch = "polkadot-v0.9.43" }
sc-cli = { git = "https://github.com/paritytech/substrate", branch = "polkadot-v0.9.43" }
sc-executor = { git = "https://github.com/paritytech/substrate", branch = "polkadot-v0.9.43" }
sc-service = { git = "https://github.com/paritytech/substrate", branch = "polkadot-v0.9.43" }
sc-telemetry = { git = "https://github.com/paritytech/substrate", branch = "polkadot-v0.9.43" }
sc-keystore = { git = "https://github.com/paritytech/substrate", branch = "polkadot-v0.9.43" }
sc-transaction-pool = { git = "https://github.com/paritytech/substrate", branch = "polkadot-v0.9.43" }
sc-transaction-pool-api = { git = "https://github.com/paritytech/substrate", branch = "polkadot-v0.9.43" }
sc-consensus-aura = { git = "https://github.com/paritytech/substrate", branch = "polkadot-v0.9.43" }
sc-block-builder = { git = "https://github.com/paritytech/substrate", branch = "polkadot-v0.9.43" }
sc-proposer-metrics = { git = "https://github.com/paritytech/substrate", branch = "polkadot-v0.9.43" }
sc-utils = { git = "https://github.com/paritytech/substrate", branch = "polkadot-v0.9.43" }
substrate-test-runtime-client = { git = "https://github.com/paritytech/substrate", branch = "polkadot-v0.9.43" }


# Substrate build & tools dependencies
substrate-build-script-utils = { git = "https://github.com/paritytech/substrate", branch = "polkadot-v0.9.43" }
substrate-wasm-builder = { git = "https://github.com/paritytech/substrate", branch = "polkadot-v0.9.43" }
prometheus-endpoint = { package = "substrate-prometheus-endpoint", version = "0.10.0-dev", git = "https://github.com/paritytech/substrate", branch = "polkadot-v0.9.43" }

# Substrate Frame pallet
pallet-aura = { default-features = false, git = "https://github.com/paritytech/substrate", branch = "polkadot-v0.9.43" }
pallet-grandpa = { default-features = false, git = "https://github.com/paritytech/substrate", branch = "polkadot-v0.9.43" }
pallet-timestamp = { default-features = false, git = "https://github.com/paritytech/substrate", branch = "polkadot-v0.9.43" }

# Madara pallets
pallet-starknet = { path = "crates/pallets/starknet", default-features = false }

# Madara primtitives
mp-starknet = { path = "crates/primitives/starknet", default-features = false }
mp-digest-log = { path = "crates/primitives/digest-log", default-features = false }

# Madara client
mc-mapping-sync = { path = "crates/client/mapping-sync" }
mc-db = { path = "crates/client/db" }
mc-storage = { path = "crates/client/storage" }
mc-rpc = { path = "crates/client/rpc" }
mc-rpc-core = { path = "crates/client/rpc-core" }
mc-block-proposer = { path = "crates/client/block-proposer" }
mc-transaction-pool = { path = "crates/client/transaction-pool" }

# Madara runtime
madara-runtime = { path = "crates/runtime" }

# Starknet dependencies
# Cairo Virtual Machine
cairo-vm = { git = "https://github.com/keep-starknet-strange/cairo-rs", branch = "no_std-support-21eff70", default-features = false, features = [
  "cairo-1-hints",
  "parity-scale-codec",
] }
starknet-crypto = { version = "0.6.0", default-features = false }
starknet-core = { version = "0.5.0", default-features = false }
starknet-ff = { version = "0.3.4", default-features = false }

blockifier = { git = "https://github.com/keep-starknet-strange/blockifier", branch = "no_std-support-7578442", default-features = false, features = [
  "parity-scale-codec",
] }
starknet_api = { git = "https://github.com/keep-starknet-strange/starknet-api", branch = "no_std-support-dc83f05", features = [
  "testing",
  "parity-scale-codec",
], default-features = false }

# Cairo lang
cairo-lang-starknet = { git = "https://github.com/keep-starknet-strange/cairo.git", branch = "no_std-support-8bbf530", default-features = false }
cairo-lang-casm-contract-class = { git = "https://github.com/keep-starknet-strange/cairo.git", branch = "no_std-support-8bbf530", default-features = false }
cairo-lang-casm = { git = "https://github.com/keep-starknet-strange/cairo.git", branch = "no_std-support-8bbf530", default-features = false }
cairo-lang-utils = { git = "https://github.com/keep-starknet-strange/cairo.git", branch = "no_std-support-8bbf530", default-features = false }

# Other third party dependencies
anyhow = "1.0.75"
flate2 = "1.0.27"
scale-codec = { package = "parity-scale-codec", version = "3.2.2", default-features = false }
scale-info = { version = "2.9.0", default-features = false }
lazy_static = { version = "1.4.0", default-features = false }
log = { version = "0.4.20", default-features = false }
hex = { version = "0.4.3", default-features = false }
safe-mix = { version = "1.0", default-features = false }
jsonrpsee = { version = "0.16.3", default-features = false }
clap = { version = "4.3.23", default-features = false }
futures = { version = "0.3.28", default-features = false }
futures-timer = { version = "3.0.2", default-features = false }
reqwest = { version = "0.11.20", default-features = false }
serde = { version = "1.0.185", default-features = false }
serde_json = { version = "1.0.105", default-features = false }
serde_with = { version = "2.3.3", default-features = false }
bitvec = { version = "1", default-features = false }
thiserror = "1.0.48"
thiserror-no-std = "2.0.2"
derive_more = { version = "0.99.17", default-features = false }
rstest = "0.17.0"
pretty_assertions = "1.4.0"
linked-hash-map = { version = "0.5.6", default-features = false }
parking_lot = "0.12.1"
async-trait = "0.1.73"
indexmap = { git = "https://github.com/bluss/indexmap", rev = "ca5f848e10c31e80aeaad0720d14aa2f6dd6cfb1", default-features = false }
<<<<<<< HEAD
num-traits = "0.2.8"
=======
>>>>>>> c013e0dc

# Deoxys
mc-deoxys = { path = "crates/client/deoxys" }
pathfinder-common = { git = "https://github.com/KasarLabs/pathfinder", branch = "main"}
pathfinder = { git = "https://github.com/KasarLabs/pathfinder", branch = "main" }
pathfinder-retry = { git = "https://github.com/KasarLabs/pathfinder", branch = "main"}
pathfinder-serde = { git = "https://github.com/KasarLabs/pathfinder", branch = "main"}
stark_hash = { git = "https://github.com/KasarLabs/pathfinder", branch = "main"}
stark_poseidon = { git = "https://github.com/KasarLabs/pathfinder", branch = "main"}
tokio = "1.24.2"
assert_matches = "1.5.0"
starknet-gateway-types = { git = "https://github.com/KasarLabs/pathfinder", branch = "main"}
starknet-gateway-client = { git = "https://github.com/KasarLabs/pathfinder", branch = "main"}
starknet-gateway-test-fixtures = { git = "https://github.com/KasarLabs/pathfinder", branch = "main"}
<<<<<<< HEAD
reqwest = "0.11.18"
=======
>>>>>>> c013e0dc
num-traits = "0.2.16"<|MERGE_RESOLUTION|>--- conflicted
+++ resolved
@@ -177,10 +177,7 @@
 parking_lot = "0.12.1"
 async-trait = "0.1.73"
 indexmap = { git = "https://github.com/bluss/indexmap", rev = "ca5f848e10c31e80aeaad0720d14aa2f6dd6cfb1", default-features = false }
-<<<<<<< HEAD
 num-traits = "0.2.8"
-=======
->>>>>>> c013e0dc
 
 # Deoxys
 mc-deoxys = { path = "crates/client/deoxys" }
@@ -194,9 +191,4 @@
 assert_matches = "1.5.0"
 starknet-gateway-types = { git = "https://github.com/KasarLabs/pathfinder", branch = "main"}
 starknet-gateway-client = { git = "https://github.com/KasarLabs/pathfinder", branch = "main"}
-starknet-gateway-test-fixtures = { git = "https://github.com/KasarLabs/pathfinder", branch = "main"}
-<<<<<<< HEAD
-reqwest = "0.11.18"
-=======
->>>>>>> c013e0dc
-num-traits = "0.2.16"+starknet-gateway-test-fixtures = { git = "https://github.com/KasarLabs/pathfinder", branch = "main"}